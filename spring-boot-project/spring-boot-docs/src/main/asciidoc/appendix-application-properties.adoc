:numbered!:
[appendix]
[[common-application-properties]]
== Common application properties
Various properties can be specified inside your `application.properties` file, inside
your `application.yml` file, or as command line switches. This appendix provides a list
of common Spring Boot properties and references to the underlying classes that consume
them.

NOTE: Property contributions can come from additional jar files on your classpath, so you
should not consider this an exhaustive list. Also, you can define your own properties.

WARNING: This sample file is meant as a guide only. Do **not** copy and paste the entire
content into your application. Rather, pick only the properties that you need.


[source,properties,indent=0,subs="verbatim,attributes,macros"]
----
	# ===================================================================
	# COMMON SPRING BOOT PROPERTIES
	#
	# This sample file is provided as a guideline. Do NOT copy it in its
	# entirety to your own application.               ^^^
	# ===================================================================


	# ----------------------------------------
	# CORE PROPERTIES
	# ----------------------------------------
	debug=false # Enable debug logs.
	trace=false # Enable trace logs.

	# LOGGING
	logging.config= # Location of the logging configuration file. For instance, `classpath:logback.xml` for Logback.
	logging.exception-conversion-word=%wEx # Conversion word used when logging exceptions.
	logging.file= # Log file name (for instance, `myapp.log`). Names can be an exact location or relative to the current directory.
	logging.file.max-history=0 # Maximum of archive log files to keep. Only supported with the default logback setup.
	logging.file.max-size=10MB # Maximum log file size. Only supported with the default logback setup.
	logging.group.*= # Log groups to quickly change multiple loggers at the same time. For instance, `logging.level.db=org.hibernate,org.springframework.jdbc`.
	logging.level.*= # Log levels severity mapping. For instance, `logging.level.org.springframework=DEBUG`.
	logging.path= # Location of the log file. For instance, `/var/log`.
	logging.pattern.console= # Appender pattern for output to the console. Supported only with the default Logback setup.
	logging.pattern.dateformat=yyyy-MM-dd HH:mm:ss.SSS # Appender pattern for log date format. Supported only with the default Logback setup.
	logging.pattern.file= # Appender pattern for output to a file. Supported only with the default Logback setup.
	logging.pattern.level=%5p # Appender pattern for log level. Supported only with the default Logback setup.
	logging.register-shutdown-hook=false # Register a shutdown hook for the logging system when it is initialized.

	# AOP
	spring.aop.auto=true # Add @EnableAspectJAutoProxy.
	spring.aop.proxy-target-class=true # Whether subclass-based (CGLIB) proxies are to be created (true), as opposed to standard Java interface-based proxies (false).

	# IDENTITY ({sc-spring-boot}/context/ContextIdApplicationContextInitializer.{sc-ext}[ContextIdApplicationContextInitializer])
	spring.application.name= # Application name.

	# ADMIN ({sc-spring-boot-autoconfigure}/admin/SpringApplicationAdminJmxAutoConfiguration.{sc-ext}[SpringApplicationAdminJmxAutoConfiguration])
	spring.application.admin.enabled=false # Whether to enable admin features for the application.
	spring.application.admin.jmx-name=org.springframework.boot:type=Admin,name=SpringApplication # JMX name of the application admin MBean.

	# AUTO-CONFIGURATION
	spring.autoconfigure.exclude= # Auto-configuration classes to exclude.

	# BANNER
	spring.banner.charset=UTF-8 # Banner file encoding.
	spring.banner.location=classpath:banner.txt # Banner text resource location.
	spring.banner.image.location=classpath:banner.gif # Banner image file location (jpg or png can also be used).
	spring.banner.image.width=76 # Width of the banner image in chars.
	spring.banner.image.height= # Height of the banner image in chars (default based on image height).
	spring.banner.image.margin=2 # Left hand image margin in chars.
	spring.banner.image.invert=false # Whether images should be inverted for dark terminal themes.

	# SPRING CORE
	spring.beaninfo.ignore=true # Whether to skip search of BeanInfo classes.

	# SPRING CACHE ({sc-spring-boot-autoconfigure}/cache/CacheProperties.{sc-ext}[CacheProperties])
	spring.cache.cache-names= # Comma-separated list of cache names to create if supported by the underlying cache manager.
	spring.cache.caffeine.spec= # The spec to use to create caches. See CaffeineSpec for more details on the spec format.
	spring.cache.couchbase.expiration= # Entry expiration. By default the entries never expire. Note that this value is ultimately converted to seconds.
	spring.cache.ehcache.config= # The location of the configuration file to use to initialize EhCache.
	spring.cache.infinispan.config= # The location of the configuration file to use to initialize Infinispan.
	spring.cache.jcache.config= # The location of the configuration file to use to initialize the cache manager.
	spring.cache.jcache.provider= # Fully qualified name of the CachingProvider implementation to use to retrieve the JSR-107 compliant cache manager. Needed only if more than one JSR-107 implementation is available on the classpath.
	spring.cache.redis.cache-null-values=true # Allow caching null values.
	spring.cache.redis.key-prefix= # Key prefix.
	spring.cache.redis.time-to-live= # Entry expiration. By default the entries never expire.
	spring.cache.redis.use-key-prefix=true # Whether to use the key prefix when writing to Redis.
	spring.cache.type= # Cache type. By default, auto-detected according to the environment.

	# SPRING CONFIG - using environment property only ({sc-spring-boot}/context/config/ConfigFileApplicationListener.{sc-ext}[ConfigFileApplicationListener])
	spring.config.additional-location= # Config file locations used in addition to the defaults.
	spring.config.location= # Config file locations that replace the defaults.
	spring.config.name=application # Config file name.

	# HAZELCAST ({sc-spring-boot-autoconfigure}/hazelcast/HazelcastProperties.{sc-ext}[HazelcastProperties])
	spring.hazelcast.config= # The location of the configuration file to use to initialize Hazelcast.

	# PROJECT INFORMATION ({sc-spring-boot-autoconfigure}/info/ProjectInfoProperties.{sc-ext}[ProjectInfoProperties])
	spring.info.build.location=classpath:META-INF/build-info.properties # Location of the generated build-info.properties file.
	spring.info.git.location=classpath:git.properties # Location of the generated git.properties file.

	# JMX
	spring.jmx.default-domain= # JMX domain name.
	spring.jmx.enabled=true # Expose management beans to the JMX domain.
	spring.jmx.server=mbeanServer # MBeanServer bean name.
	spring.jmx.unique-names=false # Whether unique runtime object names should be ensured.

	# Email ({sc-spring-boot-autoconfigure}/mail/MailProperties.{sc-ext}[MailProperties])
	spring.mail.default-encoding=UTF-8 # Default MimeMessage encoding.
	spring.mail.host= # SMTP server host. For instance, `smtp.example.com`.
	spring.mail.jndi-name= # Session JNDI name. When set, takes precedence over other Session settings.
	spring.mail.password= # Login password of the SMTP server.
	spring.mail.port= # SMTP server port.
	spring.mail.properties.*= # Additional JavaMail Session properties.
	spring.mail.protocol=smtp # Protocol used by the SMTP server.
	spring.mail.test-connection=false # Whether to test that the mail server is available on startup.
	spring.mail.username= # Login user of the SMTP server.

	# APPLICATION SETTINGS ({sc-spring-boot}/SpringApplication.{sc-ext}[SpringApplication])
	spring.main.allow-bean-definition-overriding=false # Whether bean definition overriding, by registering a definition with the same name as an existing definition, is allowed.
	spring.main.banner-mode=console # Mode used to display the banner when the application runs.
	spring.main.sources= # Sources (class names, package names, or XML resource locations) to include in the ApplicationContext.
	spring.main.web-application-type= # Flag to explicitly request a specific type of web application. If not set, auto-detected based on the classpath.

	# FILE ENCODING ({sc-spring-boot}/context/FileEncodingApplicationListener.{sc-ext}[FileEncodingApplicationListener])
	spring.mandatory-file-encoding= # Expected character encoding the application must use.

	# INTERNATIONALIZATION ({sc-spring-boot-autoconfigure}/context/MessageSourceProperties.{sc-ext}[MessageSourceProperties])
	spring.messages.always-use-message-format=false # Whether to always apply the MessageFormat rules, parsing even messages without arguments.
	spring.messages.basename=messages # Comma-separated list of basenames (essentially a fully-qualified classpath location), each following the ResourceBundle convention with relaxed support for slash based locations.
	spring.messages.cache-duration= # Loaded resource bundle files cache duration. When not set, bundles are cached forever. If a duration suffix is not specified, seconds will be used.
	spring.messages.encoding=UTF-8 # Message bundles encoding.
	spring.messages.fallback-to-system-locale=true # Whether to fall back to the system Locale if no files for a specific Locale have been found.
	spring.messages.use-code-as-default-message=false # Whether to use the message code as the default message instead of throwing a "NoSuchMessageException". Recommended during development only.

	# OUTPUT
	spring.output.ansi.enabled=detect # Configures the ANSI output.

	# PID FILE ({sc-spring-boot}/context/ApplicationPidFileWriter.{sc-ext}[ApplicationPidFileWriter])
	spring.pid.fail-on-write-error= # Fails if ApplicationPidFileWriter is used but it cannot write the PID file.
	spring.pid.file= # Location of the PID file to write (if ApplicationPidFileWriter is used).

	# PROFILES
	spring.profiles.active= # Comma-separated list of active profiles. Can be overridden by a command line switch.
	spring.profiles.include= # Unconditionally activate the specified comma-separated list of profiles (or list of profiles if using YAML).

	# QUARTZ SCHEDULER ({sc-spring-boot-autoconfigure}/quartz/QuartzProperties.{sc-ext}[QuartzProperties])
	spring.quartz.auto-startup=true # Whether to automatically start the scheduler after initialization.
	spring.quartz.jdbc.comment-prefix=-- # Prefix for single-line comments in SQL initialization scripts.
	spring.quartz.jdbc.initialize-schema=embedded # Database schema initialization mode.
	spring.quartz.jdbc.schema=classpath:org/quartz/impl/jdbcjobstore/tables_@@platform@@.sql # Path to the SQL file to use to initialize the database schema.
	spring.quartz.job-store-type=memory # Quartz job store type.
	spring.quartz.overwrite-existing-jobs=false # Whether configured jobs should overwrite existing job definitions.
	spring.quartz.properties.*= # Additional Quartz Scheduler properties.
	spring.quartz.scheduler-name=quartzScheduler # Name of the scheduler.
	spring.quartz.startup-delay=0s # Delay after which the scheduler is started once initialization completes.
	spring.quartz.wait-for-jobs-to-complete-on-shutdown=false # Whether to wait for running jobs to complete on shutdown.

	# REACTOR ({sc-spring-boot-autoconfigure}/reactor/core/ReactorCoreProperties.{sc-ext}[ReactorCoreProperties])
	spring.reactor.stacktrace-mode.enabled=false # Whether Reactor should collect stacktrace information at runtime.

	# SENDGRID ({sc-spring-boot-autoconfigure}/sendgrid/SendGridAutoConfiguration.{sc-ext}[SendGridAutoConfiguration])
	spring.sendgrid.api-key= # SendGrid API key.
	spring.sendgrid.proxy.host= # SendGrid proxy host.
	spring.sendgrid.proxy.port= # SendGrid proxy port.

	# TASK EXECUTION  ({sc-spring-boot-autoconfigure}/task/TaskExecutionProperties.{sc-ext}[TaskExecutionProperties])
	spring.task.execution.pool.allow-core-thread-timeout=true # Whether core threads are allowed to time out. This enables dynamic growing and shrinking of the pool.
	spring.task.execution.pool.core-size=8 # Core number of threads.
	spring.task.execution.pool.keep-alive=60s # Time limit for which threads may remain idle before being terminated.
	spring.task.execution.pool.max-size= # Maximum allowed number of threads. If tasks are filling up the queue, the pool can expand up to that size to accommodate the load. Ignored if the queue is unbounded.
	spring.task.execution.pool.queue-capacity= # Queue capacity. An unbounded capacity does not increase the pool and therefore ignores the "max-size" property.
	spring.task.execution.thread-name-prefix=task- # Prefix to use for the names of newly created threads.

	# TASK SCHEDULING  ({sc-spring-boot-autoconfigure}/task/TaskSchedulingProperties.{sc-ext}[TaskSchedulingProperties])
	spring.task.scheduling.pool.size=1 # Maximum allowed number of threads.
	spring.task.scheduling.thread-name-prefix=scheduling- # Prefix to use for the names of newly created threads.

	# ----------------------------------------
	# WEB PROPERTIES
	# ----------------------------------------

	# EMBEDDED SERVER CONFIGURATION ({sc-spring-boot-autoconfigure}/web/ServerProperties.{sc-ext}[ServerProperties])
	server.address= # Network address to which the server should bind.
	server.compression.enabled=false # Whether response compression is enabled.
	server.compression.excluded-user-agents= # List of user-agents to exclude from compression.
	server.compression.mime-types=text/html,text/xml,text/plain,text/css,text/javascript,application/javascript,application/json,application/xml # Comma-separated list of MIME types that should be compressed.
	server.compression.min-response-size=2KB # Minimum "Content-Length" value that is required for compression to be performed.
	server.connection-timeout= # Time that connectors wait for another HTTP request before closing the connection. When not set, the connector's container-specific default is used. Use a value of -1 to indicate no (that is, an infinite) timeout.
	server.error.include-exception=false # Include the "exception" attribute.
	server.error.include-stacktrace=never # When to include a "stacktrace" attribute.
	server.error.path=/error # Path of the error controller.
	server.error.whitelabel.enabled=true # Whether to enable the default error page displayed in browsers in case of a server error.
	server.http2.enabled=false # Whether to enable HTTP/2 support, if the current environment supports it.
	server.jetty.acceptors=-1 # Number of acceptor threads to use. When the value is -1, the default, the number of acceptors is derived from the operating environment.
	server.jetty.accesslog.append=false # Append to log.
	server.jetty.accesslog.date-format=dd/MMM/yyyy:HH:mm:ss Z # Timestamp format of the request log.
	server.jetty.accesslog.enabled=false # Enable access log.
	server.jetty.accesslog.extended-format=false # Enable extended NCSA format.
	server.jetty.accesslog.file-date-format= # Date format to place in log file name.
	server.jetty.accesslog.filename= # Log filename. If not specified, logs redirect to "System.err".
	server.jetty.accesslog.locale= # Locale of the request log.
	server.jetty.accesslog.log-cookies=false # Enable logging of the request cookies.
	server.jetty.accesslog.log-latency=false # Enable logging of request processing time.
	server.jetty.accesslog.log-server=false # Enable logging of the request hostname.
	server.jetty.accesslog.retention-period=31 # Number of days before rotated log files are deleted.
	server.jetty.accesslog.time-zone=GMT # Timezone of the request log.
	server.jetty.max-http-post-size=200000B # Maximum size of the HTTP post or put content.
	server.jetty.selectors=-1 # Number of selector threads to use. When the value is -1, the default, the number of selectors is derived from the operating environment.
	server.max-http-header-size=8KB # Maximum size of the HTTP message header.
	server.port=8080 # Server HTTP port.
	server.server-header= # Value to use for the Server response header (if empty, no header is sent).
	server.use-forward-headers= # Whether X-Forwarded-* headers should be applied to the HttpRequest.
	server.servlet.context-parameters.*= # Servlet context init parameters.
	server.servlet.context-path= # Context path of the application.
	server.servlet.application-display-name=application # Display name of the application.
	server.servlet.jsp.class-name=org.apache.jasper.servlet.JspServlet # The class name of the JSP servlet.
	server.servlet.jsp.init-parameters.*= # Init parameters used to configure the JSP servlet.
	server.servlet.jsp.registered=true # Whether the JSP servlet is registered.
	server.servlet.session.cookie.comment= # Comment for the session cookie.
	server.servlet.session.cookie.domain= # Domain for the session cookie.
	server.servlet.session.cookie.http-only= # "HttpOnly" flag for the session cookie.
	server.servlet.session.cookie.max-age= # Maximum age of the session cookie. If a duration suffix is not specified, seconds will be used.
	server.servlet.session.cookie.name= # Session cookie name.
	server.servlet.session.cookie.path= # Path of the session cookie.
	server.servlet.session.cookie.secure= # "Secure" flag for the session cookie.
	server.servlet.session.persistent=false # Whether to persist session data between restarts.
	server.servlet.session.store-dir= # Directory used to store session data.
	server.servlet.session.timeout= # Session timeout. If a duration suffix is not specified, seconds will be used.
	server.servlet.session.tracking-modes= # Session tracking modes (one or more of the following: "cookie", "url", "ssl").
	server.ssl.ciphers= # Supported SSL ciphers.
	server.ssl.client-auth= # Whether client authentication is wanted ("want") or needed ("need"). Requires a trust store.
	server.ssl.enabled= # Enable SSL support.
	server.ssl.enabled-protocols= # Enabled SSL protocols.
	server.ssl.key-alias= # Alias that identifies the key in the key store.
	server.ssl.key-password= # Password used to access the key in the key store.
	server.ssl.key-store= # Path to the key store that holds the SSL certificate (typically a jks file).
	server.ssl.key-store-password= # Password used to access the key store.
	server.ssl.key-store-provider= # Provider for the key store.
	server.ssl.key-store-type= # Type of the key store.
	server.ssl.protocol=TLS # SSL protocol to use.
	server.ssl.trust-store= # Trust store that holds SSL certificates.
	server.ssl.trust-store-password= # Password used to access the trust store.
	server.ssl.trust-store-provider= # Provider for the trust store.
	server.ssl.trust-store-type= # Type of the trust store.
	server.tomcat.accept-count=100 # Maximum queue length for incoming connection requests when all possible request processing threads are in use.
	server.tomcat.accesslog.buffered=true # Whether to buffer output such that it is flushed only periodically.
	server.tomcat.accesslog.directory=logs # Directory in which log files are created. Can be absolute or relative to the Tomcat base dir.
	server.tomcat.accesslog.enabled=false # Enable access log.
	server.tomcat.accesslog.file-date-format=.yyyy-MM-dd # Date format to place in the log file name.
	server.tomcat.accesslog.pattern=common # Format pattern for access logs.
	server.tomcat.accesslog.prefix=access_log # Log file name prefix.
	server.tomcat.accesslog.rename-on-rotate=false # Whether to defer inclusion of the date stamp in the file name until rotate time.
	server.tomcat.accesslog.request-attributes-enabled=false # Set request attributes for the IP address, Hostname, protocol, and port used for the request.
	server.tomcat.accesslog.rotate=true # Whether to enable access log rotation.
	server.tomcat.accesslog.suffix=.log # Log file name suffix.
	server.tomcat.additional-tld-skip-patterns= # Comma-separated list of additional patterns that match jars to ignore for TLD scanning.
	server.tomcat.background-processor-delay=10s # Delay between the invocation of backgroundProcess methods. If a duration suffix is not specified, seconds will be used.
	server.tomcat.basedir= # Tomcat base directory. If not specified, a temporary directory is used.
	server.tomcat.internal-proxies=10\\.\\d{1,3}\\.\\d{1,3}\\.\\d{1,3}|\\
			192\\.168\\.\\d{1,3}\\.\\d{1,3}|\\
			169\\.254\\.\\d{1,3}\\.\\d{1,3}|\\
			127\\.\\d{1,3}\\.\\d{1,3}\\.\\d{1,3}|\\
			172\\.1[6-9]{1}\\.\\d{1,3}\\.\\d{1,3}|\\
			172\\.2[0-9]{1}\\.\\d{1,3}\\.\\d{1,3}|\\
<<<<<<< HEAD
			172\\.3[0-1]{1}\\.\\d{1,3}\\.\\d{1,3} # Regular expression matching trusted IP addresses.
	server.tomcat.max-connections=10000 # Maximum number of connections that the server will accept and process at any given time.
	server.tomcat.max-http-post-size=2MB # Maximum size of the HTTP post content.
	server.tomcat.max-swallow-size=2MB # Maximum amount of request body to swallow.
=======
			172\\.3[0-1]{1}\\.\\d{1,3}\\.\\d{1,3}\\
			0:0:0:0:0:0:0:1\\
			::1 # Regular expression that matches proxies that are to be trusted.
	server.tomcat.max-connections=10000 # Maximum number of connections that the server accepts and processes at any given time
	server.tomcat.max-http-header-size=0 # Maximum size in bytes of the HTTP message header.
	server.tomcat.max-http-post-size=2097152 # Maximum size in bytes of the HTTP post content.
>>>>>>> 885948ce
	server.tomcat.max-threads=200 # Maximum amount of worker threads.
	server.tomcat.min-spare-threads=10 # Minimum amount of worker threads.
	server.tomcat.port-header=X-Forwarded-Port # Name of the HTTP header used to override the original port value.
	server.tomcat.protocol-header= # Header that holds the incoming protocol, usually named "X-Forwarded-Proto".
	server.tomcat.protocol-header-https-value=https # Value of the protocol header indicating whether the incoming request uses SSL.
	server.tomcat.redirect-context-root=true # Whether requests to the context root should be redirected by appending a / to the path.
	server.tomcat.remote-ip-header= # Name of the HTTP header from which the remote IP is extracted. For instance, `X-FORWARDED-FOR`.
	server.tomcat.resource.allow-caching=true # Whether static resource caching is permitted for this web application.
	server.tomcat.resource.cache-ttl= # Time-to-live of the static resource cache.
	server.tomcat.uri-encoding=UTF-8 # Character encoding to use to decode the URI.
	server.tomcat.use-relative-redirects= # Whether HTTP 1.1 and later location headers generated by a call to sendRedirect will use relative or absolute redirects.
	server.undertow.accesslog.dir= # Undertow access log directory.
	server.undertow.accesslog.enabled=false # Whether to enable the access log.
	server.undertow.accesslog.pattern=common # Format pattern for access logs.
	server.undertow.accesslog.prefix=access_log. # Log file name prefix.
	server.undertow.accesslog.rotate=true # Whether to enable access log rotation.
	server.undertow.accesslog.suffix=log # Log file name suffix.
<<<<<<< HEAD
	server.undertow.buffer-size= # Size of each buffer.
	server.undertow.direct-buffers= # Allocate buffers outside the Java heap. The default is derived from the maximum amount of memory that is available to the JVM.
=======
	server.undertow.buffer-size= # Size of each buffer, in bytes.
	server.undertow.direct-buffers= # Whether to allocate buffers outside the Java heap. The default is derived from the maximum amount of memory that is available to the JVM.
>>>>>>> 885948ce
	server.undertow.eager-filter-init=true # Whether servlet filters should be initialized on startup.
	server.undertow.io-threads= # Number of I/O threads to create for the worker. The default is derived from the number of available processors.
	server.undertow.max-http-post-size=-1B # Maximum size of the HTTP post content. When the value is -1, the default, the size is unlimited.
	server.undertow.worker-threads= # Number of worker threads. The default is 8 times the number of I/O threads.

	# FREEMARKER ({sc-spring-boot-autoconfigure}/freemarker/FreeMarkerProperties.{sc-ext}[FreeMarkerProperties])
	spring.freemarker.allow-request-override=false # Whether HttpServletRequest attributes are allowed to override (hide) controller generated model attributes of the same name.
	spring.freemarker.allow-session-override=false # Whether HttpSession attributes are allowed to override (hide) controller generated model attributes of the same name.
	spring.freemarker.cache=false # Whether to enable template caching.
	spring.freemarker.charset=UTF-8 # Template encoding.
	spring.freemarker.check-template-location=true # Whether to check that the templates location exists.
	spring.freemarker.content-type=text/html # Content-Type value.
	spring.freemarker.enabled=true # Whether to enable MVC view resolution for this technology.
	spring.freemarker.expose-request-attributes=false # Whether all request attributes should be added to the model prior to merging with the template.
	spring.freemarker.expose-session-attributes=false # Whether all HttpSession attributes should be added to the model prior to merging with the template.
	spring.freemarker.expose-spring-macro-helpers=true # Whether to expose a RequestContext for use by Spring's macro library, under the name "springMacroRequestContext".
	spring.freemarker.prefer-file-system-access=true # Whether to prefer file system access for template loading. File system access enables hot detection of template changes.
	spring.freemarker.prefix= # Prefix that gets prepended to view names when building a URL.
	spring.freemarker.request-context-attribute= # Name of the RequestContext attribute for all views.
	spring.freemarker.settings.*= # Well-known FreeMarker keys which are passed to FreeMarker's Configuration.
	spring.freemarker.suffix=.ftl # Suffix that gets appended to view names when building a URL.
	spring.freemarker.template-loader-path=classpath:/templates/ # Comma-separated list of template paths.
	spring.freemarker.view-names= # White list of view names that can be resolved.

	# GROOVY TEMPLATES ({sc-spring-boot-autoconfigure}/groovy/template/GroovyTemplateProperties.{sc-ext}[GroovyTemplateProperties])
	spring.groovy.template.allow-request-override=false # Whether HttpServletRequest attributes are allowed to override (hide) controller generated model attributes of the same name.
	spring.groovy.template.allow-session-override=false # Whether HttpSession attributes are allowed to override (hide) controller generated model attributes of the same name.
	spring.groovy.template.cache=false # Whether to enable template caching.
	spring.groovy.template.charset=UTF-8 # Template encoding.
	spring.groovy.template.check-template-location=true # Whether to check that the templates location exists.
	spring.groovy.template.configuration.*= # See https://docs.spring.io/spring-framework/docs/current/javadoc-api/org/springframework/web/servlet/view/groovy/GroovyMarkupConfigurer.html[GroovyMarkupConfigurer]
	spring.groovy.template.content-type=text/html # Content-Type value.
	spring.groovy.template.enabled=true # Whether to enable MVC view resolution for this technology.
	spring.groovy.template.expose-request-attributes=false # Whether all request attributes should be added to the model prior to merging with the template.
	spring.groovy.template.expose-session-attributes=false # Whether all HttpSession attributes should be added to the model prior to merging with the template.
	spring.groovy.template.expose-spring-macro-helpers=true # Whether to expose a RequestContext for use by Spring's macro library, under the name "springMacroRequestContext".
	spring.groovy.template.prefix= # Prefix that gets prepended to view names when building a URL.
	spring.groovy.template.request-context-attribute= # Name of the RequestContext attribute for all views.
	spring.groovy.template.resource-loader-path=classpath:/templates/ # Template path.
	spring.groovy.template.suffix=.tpl # Suffix that gets appended to view names when building a URL.
	spring.groovy.template.view-names= # White list of view names that can be resolved.

	# SPRING HATEOAS ({sc-spring-boot-autoconfigure}/hateoas/HateoasProperties.{sc-ext}[HateoasProperties])
	spring.hateoas.use-hal-as-default-json-media-type=true # Whether application/hal+json responses should be sent to requests that accept application/json.

	# HTTP ({sc-spring-boot-autoconfigure}/http/HttpProperties.{sc-ext}[HttpProperties])
	spring.http.converters.preferred-json-mapper= # Preferred JSON mapper to use for HTTP message conversion. By default, auto-detected according to the environment.
	spring.http.encoding.charset=UTF-8 # Charset of HTTP requests and responses. Added to the "Content-Type" header if not set explicitly.
	spring.http.encoding.enabled=true # Whether to enable http encoding support.
	spring.http.encoding.force= # Whether to force the encoding to the configured charset on HTTP requests and responses.
	spring.http.encoding.force-request= # Whether to force the encoding to the configured charset on HTTP requests. Defaults to true when "force" has not been specified.
	spring.http.encoding.force-response= # Whether to force the encoding to the configured charset on HTTP responses.
	spring.http.encoding.mapping= # Locale in which to encode mapping.
	spring.http.log-request-details=false # Whether logging of (potentially sensitive) request details at DEBUG and TRACE level is allowed.

	# MULTIPART ({sc-spring-boot-autoconfigure}/web/servlet/MultipartProperties.{sc-ext}[MultipartProperties])
	spring.servlet.multipart.enabled=true # Whether to enable support of multipart uploads.
	spring.servlet.multipart.file-size-threshold=0 # Threshold after which files are written to disk.
	spring.servlet.multipart.location= # Intermediate location of uploaded files.
	spring.servlet.multipart.max-file-size=1MB # Max file size.
	spring.servlet.multipart.max-request-size=10MB # Max request size.
	spring.servlet.multipart.resolve-lazily=false # Whether to resolve the multipart request lazily at the time of file or parameter access.

	# JACKSON ({sc-spring-boot-autoconfigure}/jackson/JacksonProperties.{sc-ext}[JacksonProperties])
	spring.jackson.date-format= # Date format string or a fully-qualified date format class name. For instance, `yyyy-MM-dd HH:mm:ss`.
	spring.jackson.default-property-inclusion= # Controls the inclusion of properties during serialization. Configured with one of the values in Jackson's JsonInclude.Include enumeration.
	spring.jackson.deserialization.*= # Jackson on/off features that affect the way Java objects are deserialized.
	spring.jackson.generator.*= # Jackson on/off features for generators.
	spring.jackson.joda-date-time-format= # Joda date time format string. If not configured, "date-format" is used as a fallback if it is configured with a format string.
	spring.jackson.locale= # Locale used for formatting.
	spring.jackson.mapper.*= # Jackson general purpose on/off features.
	spring.jackson.parser.*= # Jackson on/off features for parsers.
	spring.jackson.property-naming-strategy= # One of the constants on Jackson's PropertyNamingStrategy. Can also be a fully-qualified class name of a PropertyNamingStrategy subclass.
	spring.jackson.serialization.*= # Jackson on/off features that affect the way Java objects are serialized.
	spring.jackson.time-zone= #  Time zone used when formatting dates. For instance, "America/Los_Angeles" or "GMT+10".
	spring.jackson.visibility.*= # Jackson visibility thresholds that can be used to limit which methods (and fields) are auto-detected.

	# GSON ({sc-spring-boot-autoconfigure}/gson/GsonProperties.{sc-ext}[GsonProperties])
	spring.gson.date-format= # Format to use when serializing Date objects.
	spring.gson.disable-html-escaping= # Whether to disable the escaping of HTML characters such as '<', '>', etc.
	spring.gson.disable-inner-class-serialization= # Whether to exclude inner classes during serialization.
	spring.gson.enable-complex-map-key-serialization= # Whether to enable serialization of complex map keys (i.e. non-primitives).
	spring.gson.exclude-fields-without-expose-annotation= # Whether to exclude all fields from consideration for serialization or deserialization that do not have the "Expose" annotation.
	spring.gson.field-naming-policy= # Naming policy that should be applied to an object's field during serialization and deserialization.
	spring.gson.generate-non-executable-json= # Whether to generate non executable JSON by prefixing the output with some special text.
	spring.gson.lenient= # Whether to be lenient about parsing JSON that doesn't conform to RFC 4627.
	spring.gson.long-serialization-policy= # Serialization policy for Long and long types.
	spring.gson.pretty-printing= # Whether to output serialized JSON that fits in a page for pretty printing.
	spring.gson.serialize-nulls= # Whether to serialize null fields.

	# JERSEY ({sc-spring-boot-autoconfigure}/jersey/JerseyProperties.{sc-ext}[JerseyProperties])
	spring.jersey.application-path= # Path that serves as the base URI for the application. If specified, overrides the value of "@ApplicationPath".
	spring.jersey.filter.order=0 # Jersey filter chain order.
	spring.jersey.init.*= # Init parameters to pass to Jersey through the servlet or filter.
	spring.jersey.servlet.load-on-startup=-1 # Load on startup priority of the Jersey servlet.
	spring.jersey.type=servlet # Jersey integration type.

	# SPRING LDAP ({sc-spring-boot-autoconfigure}/ldap/LdapProperties.{sc-ext}[LdapProperties])
	spring.ldap.anonymous-read-only=false # Whether read-only operations should use an anonymous environment.
	spring.ldap.base= # Base suffix from which all operations should originate.
	spring.ldap.base-environment.*= # LDAP specification settings.
	spring.ldap.password= # Login password of the server.
	spring.ldap.urls= # LDAP URLs of the server.
	spring.ldap.username= # Login username of the server.

	# EMBEDDED LDAP ({sc-spring-boot-autoconfigure}/ldap/embedded/EmbeddedLdapProperties.{sc-ext}[EmbeddedLdapProperties])
	spring.ldap.embedded.base-dn= # List of base DNs.
	spring.ldap.embedded.credential.username= # Embedded LDAP username.
	spring.ldap.embedded.credential.password= # Embedded LDAP password.
	spring.ldap.embedded.ldif=classpath:schema.ldif # Schema (LDIF) script resource reference.
	spring.ldap.embedded.port=0 # Embedded LDAP port.
	spring.ldap.embedded.validation.enabled=true # Whether to enable LDAP schema validation.
	spring.ldap.embedded.validation.schema= # Path to the custom schema.

	# MUSTACHE TEMPLATES ({sc-spring-boot-autoconfigure}/mustache/MustacheAutoConfiguration.{sc-ext}[MustacheAutoConfiguration])
	spring.mustache.allow-request-override=false # Whether HttpServletRequest attributes are allowed to override (hide) controller generated model attributes of the same name.
	spring.mustache.allow-session-override=false # Whether HttpSession attributes are allowed to override (hide) controller generated model attributes of the same name.
	spring.mustache.cache=false # Whether to enable template caching.
	spring.mustache.charset=UTF-8 # Template encoding.
	spring.mustache.check-template-location=true # Whether to check that the templates location exists.
	spring.mustache.content-type=text/html # Content-Type value.
	spring.mustache.enabled=true # Whether to enable MVC view resolution for this technology.
	spring.mustache.expose-request-attributes=false # Whether all request attributes should be added to the model prior to merging with the template.
	spring.mustache.expose-session-attributes=false # Whether all HttpSession attributes should be added to the model prior to merging with the template.
	spring.mustache.expose-spring-macro-helpers=true # Whether to expose a RequestContext for use by Spring's macro library, under the name "springMacroRequestContext".
	spring.mustache.prefix=classpath:/templates/ # Prefix to apply to template names.
	spring.mustache.request-context-attribute= # Name of the RequestContext attribute for all views.
	spring.mustache.suffix=.mustache # Suffix to apply to template names.
	spring.mustache.view-names= # White list of view names that can be resolved.

	# SPRING MVC ({sc-spring-boot-autoconfigure}/web/servlet/WebMvcProperties.{sc-ext}[WebMvcProperties])
	spring.mvc.async.request-timeout= # Amount of time before asynchronous request handling times out.
	spring.mvc.contentnegotiation.favor-parameter=false # Whether a request parameter ("format" by default) should be used to determine the requested media type.
	spring.mvc.contentnegotiation.favor-path-extension=false # Whether the path extension in the URL path should be used to determine the requested media type.
	spring.mvc.contentnegotiation.media-types.*= # Map file extensions to media types for content negotiation. For instance, yml to text/yaml.
	spring.mvc.contentnegotiation.parameter-name= # Query parameter name to use when "favor-parameter" is enabled.
	spring.mvc.date-format= # Date format to use. For instance, `dd/MM/yyyy`.
	spring.mvc.dispatch-trace-request=false # Whether to dispatch TRACE requests to the FrameworkServlet doService method.
	spring.mvc.dispatch-options-request=true # Whether to dispatch OPTIONS requests to the FrameworkServlet doService method.
	spring.mvc.favicon.enabled=true # Whether to enable resolution of favicon.ico.
	spring.mvc.formcontent.filter.enabled=true # Whether to enable Spring's FormContentFilter.
	spring.mvc.hiddenmethod.filter.enabled=true # Whether to enable Spring's HiddenHttpMethodFilter.
	spring.mvc.ignore-default-model-on-redirect=true # Whether the content of the "default" model should be ignored during redirect scenarios.
	spring.mvc.locale= # Locale to use. By default, this locale is overridden by the "Accept-Language" header.
	spring.mvc.locale-resolver=accept-header # Define how the locale should be resolved.
	spring.mvc.log-resolved-exception=false # Whether to enable warn logging of exceptions resolved by a "HandlerExceptionResolver".
	spring.mvc.message-codes-resolver-format= # Formatting strategy for message codes. For instance, `PREFIX_ERROR_CODE`.
	spring.mvc.pathmatch.use-registered-suffix-pattern=false # Whether suffix pattern matching should work only against extensions registered with "spring.mvc.contentnegotiation.media-types.*".
	spring.mvc.pathmatch.use-suffix-pattern=false # Whether to use suffix pattern match (".*") when matching patterns to requests.
	spring.mvc.servlet.load-on-startup=-1 # Load on startup priority of the dispatcher servlet.
	spring.mvc.servlet.path=/ # Path of the dispatcher servlet.
	spring.mvc.static-path-pattern=/** # Path pattern used for static resources.
	spring.mvc.throw-exception-if-no-handler-found=false # Whether a "NoHandlerFoundException" should be thrown if no Handler was found to process a request.
	spring.mvc.view.prefix= # Spring MVC view prefix.
	spring.mvc.view.suffix= # Spring MVC view suffix.

	# SPRING RESOURCES HANDLING ({sc-spring-boot-autoconfigure}/web/ResourceProperties.{sc-ext}[ResourceProperties])
	spring.resources.add-mappings=true # Whether to enable default resource handling.
	spring.resources.cache.cachecontrol.cache-private= # Indicate that the response message is intended for a single user and must not be stored by a shared cache.
	spring.resources.cache.cachecontrol.cache-public= # Indicate that any cache may store the response.
	spring.resources.cache.cachecontrol.max-age= # Maximum time the response should be cached, in seconds if no duration suffix is not specified.
	spring.resources.cache.cachecontrol.must-revalidate= # Indicate that once it has become stale, a cache must not use the response without re-validating it with the server.
	spring.resources.cache.cachecontrol.no-cache= # Indicate that the cached response can be reused only if re-validated with the server.
	spring.resources.cache.cachecontrol.no-store= # Indicate to not cache the response in any case.
	spring.resources.cache.cachecontrol.no-transform= # Indicate intermediaries (caches and others) that they should not transform the response content.
	spring.resources.cache.cachecontrol.proxy-revalidate= # Same meaning as the "must-revalidate" directive, except that it does not apply to private caches.
	spring.resources.cache.cachecontrol.s-max-age= # Maximum time the response should be cached by shared caches, in seconds if no duration suffix is not specified.
	spring.resources.cache.cachecontrol.stale-if-error= # Maximum time the response may be used when errors are encountered, in seconds if no duration suffix is not specified.
	spring.resources.cache.cachecontrol.stale-while-revalidate= # Maximum time the response can be served after it becomes stale, in seconds if no duration suffix is not specified.
	spring.resources.cache.period= # Cache period for the resources served by the resource handler. If a duration suffix is not specified, seconds will be used.
	spring.resources.chain.cache=true # Whether to enable caching in the Resource chain.
	spring.resources.chain.compressed=false # Whether to enable resolution of already compressed resources (gzip, brotli).
	spring.resources.chain.enabled= # Whether to enable the Spring Resource Handling chain. By default, disabled unless at least one strategy has been enabled.
	spring.resources.chain.html-application-cache=false # Whether to enable HTML5 application cache manifest rewriting.
	spring.resources.chain.strategy.content.enabled=false # Whether to enable the content Version Strategy.
	spring.resources.chain.strategy.content.paths=/** # Comma-separated list of patterns to apply to the content Version Strategy.
	spring.resources.chain.strategy.fixed.enabled=false # Whether to enable the fixed Version Strategy.
	spring.resources.chain.strategy.fixed.paths=/** # Comma-separated list of patterns to apply to the fixed Version Strategy.
	spring.resources.chain.strategy.fixed.version= # Version string to use for the fixed Version Strategy.
	spring.resources.static-locations=classpath:/META-INF/resources/,classpath:/resources/,classpath:/static/,classpath:/public/ # Locations of static resources.

	# SPRING SESSION ({sc-spring-boot-autoconfigure}/session/SessionProperties.{sc-ext}[SessionProperties])
	spring.session.store-type= # Session store type.
	spring.session.timeout= # Session timeout. If a duration suffix is not specified, seconds will be used.
	spring.session.servlet.filter-order=-2147483598 # Session repository filter order.
	spring.session.servlet.filter-dispatcher-types=async,error,request # Session repository filter dispatcher types.

	# SPRING SESSION HAZELCAST ({sc-spring-boot-autoconfigure}/session/HazelcastSessionProperties.{sc-ext}[HazelcastSessionProperties])
	spring.session.hazelcast.flush-mode=on-save # Sessions flush mode.
	spring.session.hazelcast.map-name=spring:session:sessions # Name of the map used to store sessions.

	# SPRING SESSION JDBC ({sc-spring-boot-autoconfigure}/session/JdbcSessionProperties.{sc-ext}[JdbcSessionProperties])
	spring.session.jdbc.cleanup-cron=0 * * * * * # Cron expression for expired session cleanup job.
	spring.session.jdbc.initialize-schema=embedded # Database schema initialization mode.
	spring.session.jdbc.schema=classpath:org/springframework/session/jdbc/schema-@@platform@@.sql # Path to the SQL file to use to initialize the database schema.
	spring.session.jdbc.table-name=SPRING_SESSION # Name of the database table used to store sessions.

	# SPRING SESSION MONGODB ({sc-spring-boot-autoconfigure}/session/MongoSessionProperties.{sc-ext}[MongoSessionProperties])
	spring.session.mongodb.collection-name=sessions # Collection name used to store sessions.

	# SPRING SESSION REDIS ({sc-spring-boot-autoconfigure}/session/RedisSessionProperties.{sc-ext}[RedisSessionProperties])
	spring.session.redis.cleanup-cron=0 * * * * * # Cron expression for expired session cleanup job.
	spring.session.redis.flush-mode=on-save # Sessions flush mode.
	spring.session.redis.namespace=spring:session # Namespace for keys used to store sessions.

	# THYMELEAF ({sc-spring-boot-autoconfigure}/thymeleaf/ThymeleafAutoConfiguration.{sc-ext}[ThymeleafAutoConfiguration])
	spring.thymeleaf.cache=true # Whether to enable template caching.
	spring.thymeleaf.check-template=true # Whether to check that the template exists before rendering it.
	spring.thymeleaf.check-template-location=true # Whether to check that the templates location exists.
	spring.thymeleaf.enabled=true # Whether to enable Thymeleaf view resolution for Web frameworks.
	spring.thymeleaf.enable-spring-el-compiler=false # Enable the SpringEL compiler in SpringEL expressions.
	spring.thymeleaf.encoding=UTF-8 # Template files encoding.
	spring.thymeleaf.excluded-view-names= # Comma-separated list of view names (patterns allowed) that should be excluded from resolution.
	spring.thymeleaf.mode=HTML # Template mode to be applied to templates. See also Thymeleaf's TemplateMode enum.
	spring.thymeleaf.prefix=classpath:/templates/ # Prefix that gets prepended to view names when building a URL.
	spring.thymeleaf.reactive.chunked-mode-view-names= # Comma-separated list of view names (patterns allowed) that should be the only ones executed in CHUNKED mode when a max chunk size is set.
	spring.thymeleaf.reactive.full-mode-view-names= # Comma-separated list of view names (patterns allowed) that should be executed in FULL mode even if a max chunk size is set.
	spring.thymeleaf.reactive.max-chunk-size=0B # Maximum size of data buffers used for writing to the response.
	spring.thymeleaf.reactive.media-types= # Media types supported by the view technology.
	spring.thymeleaf.servlet.content-type=text/html # Content-Type value written to HTTP responses.
	spring.thymeleaf.suffix=.html # Suffix that gets appended to view names when building a URL.
	spring.thymeleaf.template-resolver-order= # Order of the template resolver in the chain.
	spring.thymeleaf.view-names= # Comma-separated list of view names (patterns allowed) that can be resolved.

	# SPRING WEBFLUX ({sc-spring-boot-autoconfigure}/web/reactive/WebFluxProperties.{sc-ext}[WebFluxProperties])
	spring.webflux.date-format= # Date format to use. For instance, `dd/MM/yyyy`.
	spring.webflux.static-path-pattern=/** # Path pattern used for static resources.

	# SPRING WEB SERVICES ({sc-spring-boot-autoconfigure}/webservices/WebServicesProperties.{sc-ext}[WebServicesProperties])
	spring.webservices.path=/services # Path that serves as the base URI for the services.
	spring.webservices.servlet.init= # Servlet init parameters to pass to Spring Web Services.
	spring.webservices.servlet.load-on-startup=-1 # Load on startup priority of the Spring Web Services servlet.
	spring.webservices.wsdl-locations= # Comma-separated list of locations of WSDLs and accompanying XSDs to be exposed as beans.


	# ----------------------------------------
	# SECURITY PROPERTIES
	# ----------------------------------------
	# SECURITY ({sc-spring-boot-autoconfigure}/security/SecurityProperties.{sc-ext}[SecurityProperties])
	spring.security.filter.order=-100 # Security filter chain order.
	spring.security.filter.dispatcher-types=async,error,request # Security filter chain dispatcher types.
	spring.security.user.name=user # Default user name.
	spring.security.user.password= # Password for the default user name.
	spring.security.user.roles= # Granted roles for the default user name.

	# SECURITY OAUTH2 CLIENT ({sc-spring-boot-autoconfigure}/security/oauth2/client/OAuth2ClientProperties.{sc-ext}[OAuth2ClientProperties])
	spring.security.oauth2.client.provider.*= # OAuth provider details.
	spring.security.oauth2.client.registration.authorization-code.*= # OAuth2 authorization_code client registrations.
    spring.security.oauth2.client.registration.login.*= # OpenID Connect client registrations.

	# SECURITY OAUTH2 RESOURCE SERVER ({sc-spring-boot-autoconfigure}/security/oauth2/resource/OAuth2ResourceServerProperties.{sc-ext}[OAuth2ResourceServerProperties])
	spring.security.oauth2.resourceserver.jwt.jwk-set-uri= # JSON Web Key URI to use to verify the JWT token.
    spring.security.oauth2.resourceserver.jwt.issuer-uri= # URI that an OpenID Connect Provider asserts as its Issuer Identifier.

	# ----------------------------------------
	# DATA PROPERTIES
	# ----------------------------------------

	# FLYWAY ({sc-spring-boot-autoconfigure}/flyway/FlywayProperties.{sc-ext}[FlywayProperties])
	spring.flyway.baseline-description= #
	spring.flyway.baseline-on-migrate= #
	spring.flyway.baseline-version=1 # Version to start migration
	spring.flyway.batch= #
	spring.flyway.check-location=true # Whether to check that migration scripts location exists.
	spring.flyway.clean-disabled= #
	spring.flyway.clean-on-validation-error= #
	spring.flyway.dry-run-output= #
	spring.flyway.enabled=true # Whether to enable flyway.
	spring.flyway.error-handlers= #
	spring.flyway.error-overrides= #
	spring.flyway.group= #
	spring.flyway.ignore-ignored-migrations= #
	spring.flyway.ignore-future-migrations= #
	spring.flyway.ignore-missing-migrations= #
	spring.flyway.init-sqls= # SQL statements to execute to initialize a connection immediately after obtaining it.
	spring.flyway.installed-by= #
	spring.flyway.locations=classpath:db/migration # The locations of migrations scripts.
	spring.flyway.mixed= #
	spring.flyway.oracle-sqlplus= #
	spring.flyway.out-of-order= #
	spring.flyway.password= # JDBC password to use if you want Flyway to create its own DataSource.
	spring.flyway.placeholder-prefix= #
	spring.flyway.placeholder-replacement= #
	spring.flyway.placeholder-suffix= #
	spring.flyway.placeholders.*= #
	spring.flyway.repeatable-sql-migration-prefix= #
	spring.flyway.schemas= # Schemas to update.
	spring.flyway.skip-default-callbacks= #
	spring.flyway.skip-default-resolvers= #
	spring.flyway.sql-migration-prefix=V #
	spring.flyway.sql-migration-separator= #
	spring.flyway.sql-migration-suffix=.sql #
	spring.flyway.sql-migration-suffixes= #
	spring.flyway.stream= #
	spring.flyway.table= #
	spring.flyway.target= #
	spring.flyway.undo-sql-migration-prefix= #
	spring.flyway.url= # JDBC url of the database to migrate. If not set, the primary configured data source is used.
	spring.flyway.user= # Login user of the database to migrate.
	spring.flyway.validate-on-migrate= #

	# LIQUIBASE ({sc-spring-boot-autoconfigure}/liquibase/LiquibaseProperties.{sc-ext}[LiquibaseProperties])
	spring.liquibase.change-log=classpath:/db/changelog/db.changelog-master.yaml # Change log configuration path.
	spring.liquibase.check-change-log-location=true # Whether to check that the change log location exists.
	spring.liquibase.contexts= # Comma-separated list of runtime contexts to use.
	spring.liquibase.database-change-log-lock-table=DATABASECHANGELOGLOCK # Name of table to use for tracking concurrent Liquibase usage.
	spring.liquibase.database-change-log-table=DATABASECHANGELOG # Name of table to use for tracking change history.
	spring.liquibase.default-schema= # Default database schema.
	spring.liquibase.drop-first=false # Whether to first drop the database schema.
	spring.liquibase.enabled=true # Whether to enable Liquibase support.
	spring.liquibase.labels= # Comma-separated list of runtime labels to use.
	spring.liquibase.liquibase-schema= # Schema to use for Liquibase objects.
	spring.liquibase.liquibase-tablespace= # Tablespace to use for Liquibase objects.
	spring.liquibase.parameters.*= # Change log parameters.
	spring.liquibase.password= # Login password of the database to migrate.
	spring.liquibase.rollback-file= # File to which rollback SQL is written when an update is performed.
	spring.liquibase.test-rollback-on-update=false # Whether rollback should be tested before update is performed.
	spring.liquibase.url= # JDBC URL of the database to migrate. If not set, the primary configured data source is used.
	spring.liquibase.user= # Login user of the database to migrate.

	# COUCHBASE ({sc-spring-boot-autoconfigure}/couchbase/CouchbaseProperties.{sc-ext}[CouchbaseProperties])
	spring.couchbase.bootstrap-hosts= # Couchbase nodes (host or IP address) to bootstrap from.
	spring.couchbase.bucket.name=default # Name of the bucket to connect to.
	spring.couchbase.bucket.password=  # Password of the bucket.
	spring.couchbase.env.endpoints.key-value=1 # Number of sockets per node against the key/value service.
	spring.couchbase.env.endpoints.queryservice.min-endpoints=1 # Minimum number of sockets per node.
	spring.couchbase.env.endpoints.queryservice.max-endpoints=1 # Maximum number of sockets per node.
	spring.couchbase.env.endpoints.viewservice.min-endpoints=1 # Minimum number of sockets per node.
	spring.couchbase.env.endpoints.viewservice.max-endpoints=1 # Maximum number of sockets per node.
	spring.couchbase.env.ssl.enabled= # Whether to enable SSL support. Enabled automatically if a "keyStore" is provided unless specified otherwise.
	spring.couchbase.env.ssl.key-store= # Path to the JVM key store that holds the certificates.
	spring.couchbase.env.ssl.key-store-password= # Password used to access the key store.
	spring.couchbase.env.timeouts.connect=5000ms # Bucket connections timeouts.
	spring.couchbase.env.timeouts.key-value=2500ms # Blocking operations performed on a specific key timeout.
	spring.couchbase.env.timeouts.query=7500ms # N1QL query operations timeout.
	spring.couchbase.env.timeouts.socket-connect=1000ms # Socket connect connections timeout.
	spring.couchbase.env.timeouts.view=7500ms # Regular and geospatial view operations timeout.

	# DAO ({sc-spring-boot-autoconfigure}/dao/PersistenceExceptionTranslationAutoConfiguration.{sc-ext}[PersistenceExceptionTranslationAutoConfiguration])
	spring.dao.exceptiontranslation.enabled=true # Whether to enable the PersistenceExceptionTranslationPostProcessor.

	# CASSANDRA ({sc-spring-boot-autoconfigure}/cassandra/CassandraProperties.{sc-ext}[CassandraProperties])
	spring.data.cassandra.cluster-name= # Name of the Cassandra cluster.
	spring.data.cassandra.compression=none # Compression supported by the Cassandra binary protocol.
	spring.data.cassandra.connect-timeout= # Socket option: connection time out.
	spring.data.cassandra.consistency-level= # Queries consistency level.
	spring.data.cassandra.contact-points=localhost # Cluster node addresses.
	spring.data.cassandra.fetch-size= # Queries default fetch size.
	spring.data.cassandra.keyspace-name= # Keyspace name to use.
	spring.data.cassandra.load-balancing-policy= # Class name of the load balancing policy. The class must have a default constructor.
	spring.data.cassandra.port= # Port of the Cassandra server.
	spring.data.cassandra.password= # Login password of the server.
	spring.data.cassandra.pool.heartbeat-interval=30s # Heartbeat interval after which a message is sent on an idle connection to make sure it's still alive. If a duration suffix is not specified, seconds will be used.
	spring.data.cassandra.pool.idle-timeout=120s # Idle timeout before an idle connection is removed. If a duration suffix is not specified, seconds will be used.
	spring.data.cassandra.pool.max-queue-size=256 # Maximum number of requests that get queued if no connection is available.
	spring.data.cassandra.pool.pool-timeout=5000ms # Pool timeout when trying to acquire a connection from a host's pool.
	spring.data.cassandra.read-timeout= # Socket option: read time out.
	spring.data.cassandra.reconnection-policy= # Class name of the reconnection policy. The class must have a default constructor.
	spring.data.cassandra.repositories.type=auto # Type of Cassandra repositories to enable.
	spring.data.cassandra.retry-policy= # Class name of the retry policy. The class must have a default constructor.
	spring.data.cassandra.serial-consistency-level= # Queries serial consistency level.
	spring.data.cassandra.schema-action=none # Schema action to take at startup.
	spring.data.cassandra.ssl=false # Enable SSL support.
	spring.data.cassandra.username= # Login user of the server.

	# DATA COUCHBASE ({sc-spring-boot-autoconfigure}/data/couchbase/CouchbaseDataProperties.{sc-ext}[CouchbaseDataProperties])
	spring.data.couchbase.auto-index=false # Automatically create views and indexes.
	spring.data.couchbase.consistency=read-your-own-writes # Consistency to apply by default on generated queries.
	spring.data.couchbase.repositories.type=auto # Type of Couchbase repositories to enable.

	# ELASTICSEARCH ({sc-spring-boot-autoconfigure}/data/elasticsearch/ElasticsearchProperties.{sc-ext}[ElasticsearchProperties])
	spring.data.elasticsearch.cluster-name=elasticsearch # Elasticsearch cluster name.
	spring.data.elasticsearch.cluster-nodes= # Comma-separated list of cluster node addresses.
	spring.data.elasticsearch.properties.*= # Additional properties used to configure the client.
	spring.data.elasticsearch.repositories.enabled=true # Whether to enable Elasticsearch repositories.

	# DATA JDBC
	spring.data.jdbc.repositories.enabled=true # Whether to enable JDBC repositories.

	# DATA LDAP
	spring.data.ldap.repositories.enabled=true # Whether to enable LDAP repositories.

	# MONGODB ({sc-spring-boot-autoconfigure}/mongo/MongoProperties.{sc-ext}[MongoProperties])
	spring.data.mongodb.authentication-database= # Authentication database name.
	spring.data.mongodb.database= # Database name.
	spring.data.mongodb.field-naming-strategy= # Fully qualified name of the FieldNamingStrategy to use.
	spring.data.mongodb.grid-fs-database= # GridFS database name.
	spring.data.mongodb.host= # Mongo server host. Cannot be set with URI.
	spring.data.mongodb.password= # Login password of the mongo server. Cannot be set with URI.
	spring.data.mongodb.port= # Mongo server port. Cannot be set with URI.
	spring.data.mongodb.repositories.type=auto # Type of Mongo repositories to enable.
	spring.data.mongodb.uri=mongodb://localhost/test # Mongo database URI. Cannot be set with host, port and credentials.
	spring.data.mongodb.username= # Login user of the mongo server. Cannot be set with URI.

	# DATA REDIS
	spring.data.redis.repositories.enabled=true # Whether to enable Redis repositories.

	# NEO4J ({sc-spring-boot-autoconfigure}/data/neo4j/Neo4jProperties.{sc-ext}[Neo4jProperties])
	spring.data.neo4j.auto-index=none # Auto index mode.
	spring.data.neo4j.embedded.enabled=true # Whether to enable embedded mode if the embedded driver is available.
	spring.data.neo4j.open-in-view=true # Register OpenSessionInViewInterceptor. Binds a Neo4j Session to the thread for the entire processing of the request.
	spring.data.neo4j.password= # Login password of the server.
	spring.data.neo4j.repositories.enabled=true # Whether to enable Neo4j repositories.
	spring.data.neo4j.uri= # URI used by the driver. Auto-detected by default.
	spring.data.neo4j.username= # Login user of the server.

	# DATA REST ({sc-spring-boot-autoconfigure}/data/rest/RepositoryRestProperties.{sc-ext}[RepositoryRestProperties])
	spring.data.rest.base-path= # Base path to be used by Spring Data REST to expose repository resources.
	spring.data.rest.default-media-type= # Content type to use as a default when none is specified.
	spring.data.rest.default-page-size= # Default size of pages.
	spring.data.rest.detection-strategy=default # Strategy to use to determine which repositories get exposed.
	spring.data.rest.enable-enum-translation= # Whether to enable enum value translation through the Spring Data REST default resource bundle.
	spring.data.rest.limit-param-name= # Name of the URL query string parameter that indicates how many results to return at once.
	spring.data.rest.max-page-size= # Maximum size of pages.
	spring.data.rest.page-param-name= # Name of the URL query string parameter that indicates what page to return.
	spring.data.rest.return-body-on-create= # Whether to return a response body after creating an entity.
	spring.data.rest.return-body-on-update= # Whether to return a response body after updating an entity.
	spring.data.rest.sort-param-name= # Name of the URL query string parameter that indicates what direction to sort results.

	# SOLR ({sc-spring-boot-autoconfigure}/solr/SolrProperties.{sc-ext}[SolrProperties])
	spring.data.solr.host=http://127.0.0.1:8983/solr # Solr host. Ignored if "zk-host" is set.
	spring.data.solr.repositories.enabled=true # Whether to enable Solr repositories.
	spring.data.solr.zk-host= # ZooKeeper host address in the form HOST:PORT.

	# DATA WEB ({sc-spring-boot-autoconfigure}/data/web/SpringDataWebProperties.{sc-ext}[SpringDataWebProperties])
	spring.data.web.pageable.default-page-size=20 # Default page size.
	spring.data.web.pageable.max-page-size=2000 # Maximum page size to be accepted.
	spring.data.web.pageable.one-indexed-parameters=false # Whether to expose and assume 1-based page number indexes.
	spring.data.web.pageable.page-parameter=page # Page index parameter name.
	spring.data.web.pageable.prefix= # General prefix to be prepended to the page number and page size parameters.
	spring.data.web.pageable.qualifier-delimiter=_ # Delimiter to be used between the qualifier and the actual page number and size properties.
	spring.data.web.pageable.size-parameter=size # Page size parameter name.
	spring.data.web.sort.sort-parameter=sort # Sort parameter name.

	# DATASOURCE ({sc-spring-boot-autoconfigure}/jdbc/DataSourceAutoConfiguration.{sc-ext}[DataSourceAutoConfiguration] & {sc-spring-boot-autoconfigure}/jdbc/DataSourceProperties.{sc-ext}[DataSourceProperties])
	spring.datasource.continue-on-error=false # Whether to stop if an error occurs while initializing the database.
	spring.datasource.data= # Data (DML) script resource references.
	spring.datasource.data-username= # Username of the database to execute DML scripts (if different).
	spring.datasource.data-password= # Password of the database to execute DML scripts (if different).
	spring.datasource.dbcp2.*= # Commons DBCP2 specific settings
	spring.datasource.driver-class-name= # Fully qualified name of the JDBC driver. Auto-detected based on the URL by default.
	spring.datasource.generate-unique-name=false # Whether to generate a random datasource name.
	spring.datasource.hikari.*= # Hikari specific settings
	spring.datasource.initialization-mode=embedded # Initialize the datasource with available DDL and DML scripts.
	spring.datasource.jmx-enabled=false # Whether to enable JMX support (if provided by the underlying pool).
	spring.datasource.jndi-name= # JNDI location of the datasource. Class, url, username & password are ignored when set.
	spring.datasource.name= # Name of the datasource. Default to "testdb" when using an embedded database.
	spring.datasource.password= # Login password of the database.
	spring.datasource.platform=all # Platform to use in the DDL or DML scripts (such as schema-${platform}.sql or data-${platform}.sql).
	spring.datasource.schema= # Schema (DDL) script resource references.
	spring.datasource.schema-username= # Username of the database to execute DDL scripts (if different).
	spring.datasource.schema-password= # Password of the database to execute DDL scripts (if different).
	spring.datasource.separator=; # Statement separator in SQL initialization scripts.
	spring.datasource.sql-script-encoding= # SQL scripts encoding.
	spring.datasource.tomcat.*= # Tomcat datasource specific settings
	spring.datasource.type= # Fully qualified name of the connection pool implementation to use. By default, it is auto-detected from the classpath.
	spring.datasource.url= # JDBC URL of the database.
	spring.datasource.username= # Login username of the database.
	spring.datasource.xa.data-source-class-name= # XA datasource fully qualified name.
	spring.datasource.xa.properties= # Properties to pass to the XA data source.

	# JEST (Elasticsearch HTTP client) ({sc-spring-boot-autoconfigure}/elasticsearch/jest/JestProperties.{sc-ext}[JestProperties])
	spring.elasticsearch.jest.connection-timeout=3s # Connection timeout.
	spring.elasticsearch.jest.multi-threaded=true # Whether to enable connection requests from multiple execution threads.
	spring.elasticsearch.jest.password= # Login password.
	spring.elasticsearch.jest.proxy.host= # Proxy host the HTTP client should use.
	spring.elasticsearch.jest.proxy.port= # Proxy port the HTTP client should use.
	spring.elasticsearch.jest.read-timeout=3s # Read timeout.
	spring.elasticsearch.jest.uris=http://localhost:9200 # Comma-separated list of the Elasticsearch instances to use.
	spring.elasticsearch.jest.username= # Login username.

	# Elasticsearch REST clients ({sc-spring-boot-autoconfigure}/elasticsearch/rest/RestClientProperties.{sc-ext}[RestClientProperties])
	spring.elasticsearch.rest.password= # Credentials password.
    spring.elasticsearch.rest.uris=http://localhost:9200 # Comma-separated list of the Elasticsearch instances to use.
    spring.elasticsearch.rest.username= # Credentials username.

	# H2 Web Console ({sc-spring-boot-autoconfigure}/h2/H2ConsoleProperties.{sc-ext}[H2ConsoleProperties])
	spring.h2.console.enabled=false # Whether to enable the console.
	spring.h2.console.path=/h2-console # Path at which the console is available.
	spring.h2.console.settings.trace=false # Whether to enable trace output.
	spring.h2.console.settings.web-allow-others=false # Whether to enable remote access.

	# InfluxDB ({sc-spring-boot-autoconfigure}/influx/InfluxDbProperties.{sc-ext}[InfluxDbProperties])
	spring.influx.password= # Login password.
	spring.influx.url= # URL of the InfluxDB instance to which to connect.
	spring.influx.user= # Login user.

	# JOOQ ({sc-spring-boot-autoconfigure}/jooq/JooqProperties.{sc-ext}[JooqProperties])
	spring.jooq.sql-dialect= # SQL dialect to use. Auto-detected by default.

	# JDBC ({sc-spring-boot-autoconfigure}/jdbc/JdbcProperties.{sc-ext}[JdbcProperties])
	spring.jdbc.template.fetch-size=-1 # Number of rows that should be fetched from the database when more rows are needed.
	spring.jdbc.template.max-rows=-1 # Maximum number of rows.
	spring.jdbc.template.query-timeout= # Query timeout. Default is to use the JDBC driver's default configuration. If a duration suffix is not specified, seconds will be used.

	# JPA ({sc-spring-boot-autoconfigure}/orm/jpa/JpaBaseConfiguration.{sc-ext}[JpaBaseConfiguration], {sc-spring-boot-autoconfigure}/orm/jpa/HibernateJpaAutoConfiguration.{sc-ext}[HibernateJpaAutoConfiguration])
	spring.data.jpa.repositories.bootstrap-mode=default # Bootstrap mode for JPA repositories.
	spring.data.jpa.repositories.enabled=true # Whether to enable JPA repositories.
	spring.jpa.database= # Target database to operate on, auto-detected by default. Can be alternatively set using the "databasePlatform" property.
	spring.jpa.database-platform= # Name of the target database to operate on, auto-detected by default. Can be alternatively set using the "Database" enum.
	spring.jpa.generate-ddl=false # Whether to initialize the schema on startup.
	spring.jpa.hibernate.ddl-auto= # DDL mode. This is actually a shortcut for the "hibernate.hbm2ddl.auto" property. Defaults to "create-drop" when using an embedded database and no schema manager was detected. Otherwise, defaults to "none".
	spring.jpa.hibernate.naming.implicit-strategy= # Fully qualified name of the implicit naming strategy.
	spring.jpa.hibernate.naming.physical-strategy= # Fully qualified name of the physical naming strategy.
	spring.jpa.hibernate.use-new-id-generator-mappings= # Whether to use Hibernate's newer IdentifierGenerator for AUTO, TABLE and SEQUENCE.
	spring.jpa.mapping-resources= # Mapping resources (equivalent to "mapping-file" entries in persistence.xml).
	spring.jpa.open-in-view=true # Register OpenEntityManagerInViewInterceptor. Binds a JPA EntityManager to the thread for the entire processing of the request.
	spring.jpa.properties.*= # Additional native properties to set on the JPA provider.
	spring.jpa.show-sql=false # Whether to enable logging of SQL statements.

	# JTA ({sc-spring-boot-autoconfigure}/transaction/jta/JtaAutoConfiguration.{sc-ext}[JtaAutoConfiguration])
	spring.jta.enabled=true # Whether to enable JTA support.
	spring.jta.log-dir= # Transaction logs directory.
	spring.jta.transaction-manager-id= # Transaction manager unique identifier.

	# ATOMIKOS ({sc-spring-boot}/jta/atomikos/AtomikosProperties.{sc-ext}[AtomikosProperties])
	spring.jta.atomikos.connectionfactory.borrow-connection-timeout=30 # Timeout, in seconds, for borrowing connections from the pool.
	spring.jta.atomikos.connectionfactory.ignore-session-transacted-flag=true # Whether to ignore the transacted flag when creating session.
	spring.jta.atomikos.connectionfactory.local-transaction-mode=false # Whether local transactions are desired.
	spring.jta.atomikos.connectionfactory.maintenance-interval=60 # The time, in seconds, between runs of the pool's maintenance thread.
	spring.jta.atomikos.connectionfactory.max-idle-time=60 # The time, in seconds, after which connections are cleaned up from the pool.
	spring.jta.atomikos.connectionfactory.max-lifetime=0 # The time, in seconds, that a connection can be pooled for before being destroyed. 0 denotes no limit.
	spring.jta.atomikos.connectionfactory.max-pool-size=1 # The maximum size of the pool.
	spring.jta.atomikos.connectionfactory.min-pool-size=1 # The minimum size of the pool.
	spring.jta.atomikos.connectionfactory.reap-timeout=0 # The reap timeout, in seconds, for borrowed connections. 0 denotes no limit.
	spring.jta.atomikos.connectionfactory.unique-resource-name=jmsConnectionFactory # The unique name used to identify the resource during recovery.
	spring.jta.atomikos.connectionfactory.xa-connection-factory-class-name= # Vendor-specific implementation of XAConnectionFactory.
	spring.jta.atomikos.connectionfactory.xa-properties= # Vendor-specific XA properties.
	spring.jta.atomikos.datasource.borrow-connection-timeout=30 # Timeout, in seconds, for borrowing connections from the pool.
	spring.jta.atomikos.datasource.concurrent-connection-validation= # Whether to use concurrent connection validation.
	spring.jta.atomikos.datasource.default-isolation-level= # Default isolation level of connections provided by the pool.
	spring.jta.atomikos.datasource.login-timeout= # Timeout, in seconds, for establishing a database connection.
	spring.jta.atomikos.datasource.maintenance-interval=60 # The time, in seconds, between runs of the pool's maintenance thread.
	spring.jta.atomikos.datasource.max-idle-time=60 # The time, in seconds, after which connections are cleaned up from the pool.
	spring.jta.atomikos.datasource.max-lifetime=0 # The time, in seconds, that a connection can be pooled for before being destroyed. 0 denotes no limit.
	spring.jta.atomikos.datasource.max-pool-size=1 # The maximum size of the pool.
	spring.jta.atomikos.datasource.min-pool-size=1 # The minimum size of the pool.
	spring.jta.atomikos.datasource.reap-timeout=0 # The reap timeout, in seconds, for borrowed connections. 0 denotes no limit.
	spring.jta.atomikos.datasource.test-query= # SQL query or statement used to validate a connection before returning it.
	spring.jta.atomikos.datasource.unique-resource-name=dataSource # The unique name used to identify the resource during recovery.
	spring.jta.atomikos.datasource.xa-data-source-class-name= # Vendor-specific implementation of XAConnectionFactory.
	spring.jta.atomikos.datasource.xa-properties= # Vendor-specific XA properties.
	spring.jta.atomikos.properties.allow-sub-transactions=true # Specify whether sub-transactions are allowed.
	spring.jta.atomikos.properties.checkpoint-interval=500 # Interval between checkpoints, expressed as the number of log writes between two checkpoints.
	spring.jta.atomikos.properties.default-jta-timeout=10000ms # Default timeout for JTA transactions.
	spring.jta.atomikos.properties.default-max-wait-time-on-shutdown=9223372036854775807 # How long should normal shutdown (no-force) wait for transactions to complete.
	spring.jta.atomikos.properties.enable-logging=true # Whether to enable disk logging.
	spring.jta.atomikos.properties.force-shutdown-on-vm-exit=false # Whether a VM shutdown should trigger forced shutdown of the transaction core.
	spring.jta.atomikos.properties.log-base-dir= # Directory in which the log files should be stored.
	spring.jta.atomikos.properties.log-base-name=tmlog # Transactions log file base name.
	spring.jta.atomikos.properties.max-actives=50 # Maximum number of active transactions.
	spring.jta.atomikos.properties.max-timeout=300000ms # Maximum timeout that can be allowed for transactions.
	spring.jta.atomikos.properties.recovery.delay=10000ms # Delay between two recovery scans.
	spring.jta.atomikos.properties.recovery.forget-orphaned-log-entries-delay=86400000ms # Delay after which recovery can cleanup pending ('orphaned') log entries.
	spring.jta.atomikos.properties.recovery.max-retries=5 # Number of retry attempts to commit the transaction before throwing an exception.
	spring.jta.atomikos.properties.recovery.retry-interval=10000ms # Delay between retry attempts.
	spring.jta.atomikos.properties.serial-jta-transactions=true # Whether sub-transactions should be joined when possible.
	spring.jta.atomikos.properties.service= # Transaction manager implementation that should be started.
	spring.jta.atomikos.properties.threaded-two-phase-commit=false # Whether to use different (and concurrent) threads for two-phase commit on the participating resources.
	spring.jta.atomikos.properties.transaction-manager-unique-name= # The transaction manager's unique name.

	# BITRONIX
	spring.jta.bitronix.connectionfactory.acquire-increment=1 # Number of connections to create when growing the pool.
	spring.jta.bitronix.connectionfactory.acquisition-interval=1 # Time, in seconds, to wait before trying to acquire a connection again after an invalid connection was acquired.
	spring.jta.bitronix.connectionfactory.acquisition-timeout=30 # Timeout, in seconds, for acquiring connections from the pool.
	spring.jta.bitronix.connectionfactory.allow-local-transactions=true # Whether the transaction manager should allow mixing XA and non-XA transactions.
	spring.jta.bitronix.connectionfactory.apply-transaction-timeout=false # Whether the transaction timeout should be set on the XAResource when it is enlisted.
	spring.jta.bitronix.connectionfactory.automatic-enlisting-enabled=true # Whether resources should be enlisted and delisted automatically.
	spring.jta.bitronix.connectionfactory.cache-producers-consumers=true # Whether producers and consumers should be cached.
	spring.jta.bitronix.connectionfactory.class-name= # Underlying implementation class name of the XA resource.
	spring.jta.bitronix.connectionfactory.defer-connection-release=true # Whether the provider can run many transactions on the same connection and supports transaction interleaving.
	spring.jta.bitronix.connectionfactory.disabled= # Whether this resource is disabled, meaning it's temporarily forbidden to acquire a connection from its pool.
	spring.jta.bitronix.connectionfactory.driver-properties= # Properties that should be set on the underlying implementation.
	spring.jta.bitronix.connectionfactory.failed= # Mark this resource producer as failed.
	spring.jta.bitronix.connectionfactory.ignore-recovery-failures=false # Whether recovery failures should be ignored.
	spring.jta.bitronix.connectionfactory.max-idle-time=60 # The time, in seconds, after which connections are cleaned up from the pool.
	spring.jta.bitronix.connectionfactory.max-pool-size=10 # The maximum size of the pool. 0 denotes no limit.
	spring.jta.bitronix.connectionfactory.min-pool-size=0 # The minimum size of the pool.
	spring.jta.bitronix.connectionfactory.password= # The password to use to connect to the JMS provider.
	spring.jta.bitronix.connectionfactory.share-transaction-connections=false #  Whether connections in the ACCESSIBLE state can be shared within the context of a transaction.
	spring.jta.bitronix.connectionfactory.test-connections=true # Whether connections should be tested when acquired from the pool.
	spring.jta.bitronix.connectionfactory.two-pc-ordering-position=1 # The position that this resource should take during two-phase commit (always first is Integer.MIN_VALUE, always last is Integer.MAX_VALUE).
	spring.jta.bitronix.connectionfactory.unique-name=jmsConnectionFactory # The unique name used to identify the resource during recovery.
	spring.jta.bitronix.connectionfactory.use-tm-join=true # Whether TMJOIN should be used when starting XAResources.
	spring.jta.bitronix.connectionfactory.user= # The user to use to connect to the JMS provider.
	spring.jta.bitronix.datasource.acquire-increment=1 # Number of connections to create when growing the pool.
	spring.jta.bitronix.datasource.acquisition-interval=1 # Time, in seconds, to wait before trying to acquire a connection again after an invalid connection was acquired.
	spring.jta.bitronix.datasource.acquisition-timeout=30 # Timeout, in seconds, for acquiring connections from the pool.
	spring.jta.bitronix.datasource.allow-local-transactions=true # Whether the transaction manager should allow mixing XA and non-XA transactions.
	spring.jta.bitronix.datasource.apply-transaction-timeout=false # Whether the transaction timeout should be set on the XAResource when it is enlisted.
	spring.jta.bitronix.datasource.automatic-enlisting-enabled=true # Whether resources should be enlisted and delisted automatically.
	spring.jta.bitronix.datasource.class-name= # Underlying implementation class name of the XA resource.
	spring.jta.bitronix.datasource.cursor-holdability= # The default cursor holdability for connections.
	spring.jta.bitronix.datasource.defer-connection-release=true # Whether the database can run many transactions on the same connection and supports transaction interleaving.
	spring.jta.bitronix.datasource.disabled= # Whether this resource is disabled, meaning it's temporarily forbidden to acquire a connection from its pool.
	spring.jta.bitronix.datasource.driver-properties= # Properties that should be set on the underlying implementation.
	spring.jta.bitronix.datasource.enable-jdbc4-connection-test= # Whether Connection.isValid() is called when acquiring a connection from the pool.
	spring.jta.bitronix.datasource.failed= # Mark this resource producer as failed.
	spring.jta.bitronix.datasource.ignore-recovery-failures=false # Whether recovery failures should be ignored.
	spring.jta.bitronix.datasource.isolation-level= # The default isolation level for connections.
	spring.jta.bitronix.datasource.local-auto-commit= # The default auto-commit mode for local transactions.
	spring.jta.bitronix.datasource.login-timeout= # Timeout, in seconds, for establishing a database connection.
	spring.jta.bitronix.datasource.max-idle-time=60 # The time, in seconds, after which connections are cleaned up from the pool.
	spring.jta.bitronix.datasource.max-pool-size=10 # The maximum size of the pool. 0 denotes no limit.
	spring.jta.bitronix.datasource.min-pool-size=0 # The minimum size of the pool.
	spring.jta.bitronix.datasource.prepared-statement-cache-size=0 # The target size of the prepared statement cache. 0 disables the cache.
	spring.jta.bitronix.datasource.share-transaction-connections=false #  Whether connections in the ACCESSIBLE state can be shared within the context of a transaction.
	spring.jta.bitronix.datasource.test-query= # SQL query or statement used to validate a connection before returning it.
	spring.jta.bitronix.datasource.two-pc-ordering-position=1 # The position that this resource should take during two-phase commit (always first is Integer.MIN_VALUE, and always last is Integer.MAX_VALUE).
	spring.jta.bitronix.datasource.unique-name=dataSource # The unique name used to identify the resource during recovery.
	spring.jta.bitronix.datasource.use-tm-join=true # Whether TMJOIN should be used when starting XAResources.
	spring.jta.bitronix.properties.allow-multiple-lrc=false # Whether to allow multiple LRC resources to be enlisted into the same transaction.
	spring.jta.bitronix.properties.asynchronous2-pc=false # Whether to enable asynchronously execution of two phase commit.
	spring.jta.bitronix.properties.background-recovery-interval-seconds=60 # Interval in seconds at which to run the recovery process in the background.
	spring.jta.bitronix.properties.current-node-only-recovery=true # Whether to recover only the current node.
	spring.jta.bitronix.properties.debug-zero-resource-transaction=false # Whether to log the creation and commit call stacks of transactions executed without a single enlisted resource.
	spring.jta.bitronix.properties.default-transaction-timeout=60 # Default transaction timeout, in seconds.
	spring.jta.bitronix.properties.disable-jmx=false # Whether to enable JMX support.
	spring.jta.bitronix.properties.exception-analyzer= # Set the fully qualified name of the exception analyzer implementation to use.
	spring.jta.bitronix.properties.filter-log-status=false # Whether to enable filtering of logs so that only mandatory logs are written.
	spring.jta.bitronix.properties.force-batching-enabled=true #  Whether disk forces are batched.
	spring.jta.bitronix.properties.forced-write-enabled=true # Whether logs are forced to disk.
	spring.jta.bitronix.properties.graceful-shutdown-interval=60 # Maximum amount of seconds the TM waits for transactions to get done before aborting them at shutdown time.
	spring.jta.bitronix.properties.jndi-transaction-synchronization-registry-name= # JNDI name of the TransactionSynchronizationRegistry.
	spring.jta.bitronix.properties.jndi-user-transaction-name= # JNDI name of the UserTransaction.
	spring.jta.bitronix.properties.journal=disk # Name of the journal. Can be 'disk', 'null', or a class name.
	spring.jta.bitronix.properties.log-part1-filename=btm1.tlog # Name of the first fragment of the journal.
	spring.jta.bitronix.properties.log-part2-filename=btm2.tlog # Name of the second fragment of the journal.
	spring.jta.bitronix.properties.max-log-size-in-mb=2 # Maximum size in megabytes of the journal fragments.
	spring.jta.bitronix.properties.resource-configuration-filename= # ResourceLoader configuration file name.
	spring.jta.bitronix.properties.server-id= # ASCII ID that must uniquely identify this TM instance. Defaults to the machine's IP address.
	spring.jta.bitronix.properties.skip-corrupted-logs=false # Skip corrupted transactions log entries.
	spring.jta.bitronix.properties.warn-about-zero-resource-transaction=true # Whether to log a warning for transactions executed without a single enlisted resource.

	# EMBEDDED MONGODB ({sc-spring-boot-autoconfigure}/mongo/embedded/EmbeddedMongoProperties.{sc-ext}[EmbeddedMongoProperties])
	spring.mongodb.embedded.features=sync_delay # Comma-separated list of features to enable.
	spring.mongodb.embedded.storage.database-dir= # Directory used for data storage.
	spring.mongodb.embedded.storage.oplog-size= # Maximum size of the oplog.
	spring.mongodb.embedded.storage.repl-set-name= # Name of the replica set.
	spring.mongodb.embedded.version=3.2.2 # Version of Mongo to use.

	# REDIS ({sc-spring-boot-autoconfigure}/data/redis/RedisProperties.{sc-ext}[RedisProperties])
	spring.redis.cluster.max-redirects= # Maximum number of redirects to follow when executing commands across the cluster.
	spring.redis.cluster.nodes= # Comma-separated list of "host:port" pairs to bootstrap from.
	spring.redis.database=0 # Database index used by the connection factory.
	spring.redis.url= # Connection URL. Overrides host, port, and password. User is ignored. Example: redis://user:password@example.com:6379
	spring.redis.host=localhost # Redis server host.
	spring.redis.jedis.pool.max-active=8 # Maximum number of connections that can be allocated by the pool at a given time. Use a negative value for no limit.
	spring.redis.jedis.pool.max-idle=8 # Maximum number of "idle" connections in the pool. Use a negative value to indicate an unlimited number of idle connections.
	spring.redis.jedis.pool.max-wait=-1ms # Maximum amount of time a connection allocation should block before throwing an exception when the pool is exhausted. Use a negative value to block indefinitely.
	spring.redis.jedis.pool.min-idle=0 # Target for the minimum number of idle connections to maintain in the pool. This setting only has an effect if it is positive.
	spring.redis.lettuce.pool.max-active=8 # Maximum number of connections that can be allocated by the pool at a given time. Use a negative value for no limit.
	spring.redis.lettuce.pool.max-idle=8 # Maximum number of "idle" connections in the pool. Use a negative value to indicate an unlimited number of idle connections.
	spring.redis.lettuce.pool.max-wait=-1ms # Maximum amount of time a connection allocation should block before throwing an exception when the pool is exhausted. Use a negative value to block indefinitely.
	spring.redis.lettuce.pool.min-idle=0 # Target for the minimum number of idle connections to maintain in the pool. This setting only has an effect if it is positive.
	spring.redis.lettuce.shutdown-timeout=100ms # Shutdown timeout.
	spring.redis.password= # Login password of the redis server.
	spring.redis.port=6379 # Redis server port.
	spring.redis.sentinel.master= # Name of the Redis server.
	spring.redis.sentinel.nodes= # Comma-separated list of "host:port" pairs.
	spring.redis.ssl=false # Whether to enable SSL support.
	spring.redis.timeout= # Connection timeout.

	# TRANSACTION ({sc-spring-boot-autoconfigure}/transaction/TransactionProperties.{sc-ext}[TransactionProperties])
	spring.transaction.default-timeout= # Default transaction timeout. If a duration suffix is not specified, seconds will be used.
	spring.transaction.rollback-on-commit-failure= # Whether to roll back on commit failures.



	# ----------------------------------------
	# INTEGRATION PROPERTIES
	# ----------------------------------------

	# ACTIVEMQ ({sc-spring-boot-autoconfigure}/jms/activemq/ActiveMQProperties.{sc-ext}[ActiveMQProperties])
	spring.activemq.broker-url= # URL of the ActiveMQ broker. Auto-generated by default.
	spring.activemq.close-timeout=15s # Time to wait before considering a close complete.
	spring.activemq.in-memory=true # Whether the default broker URL should be in memory. Ignored if an explicit broker has been specified.
	spring.activemq.non-blocking-redelivery=false # Whether to stop message delivery before re-delivering messages from a rolled back transaction. This implies that message order is not preserved when this is enabled.
	spring.activemq.password= # Login password of the broker.
	spring.activemq.send-timeout=0ms # Time to wait on message sends for a response. Set it to 0 to wait forever.
	spring.activemq.user= # Login user of the broker.
	spring.activemq.packages.trust-all= # Whether to trust all packages.
	spring.activemq.packages.trusted= # Comma-separated list of specific packages to trust (when not trusting all packages).
	spring.activemq.pool.block-if-full=true # Whether to block when a connection is requested and the pool is full. Set it to false to throw a "JMSException" instead.
	spring.activemq.pool.block-if-full-timeout=-1ms # Blocking period before throwing an exception if the pool is still full.
	spring.activemq.pool.enabled=false # Whether a JmsPoolConnectionFactory should be created, instead of a regular ConnectionFactory.
	spring.activemq.pool.idle-timeout=30s # Connection idle timeout.
	spring.activemq.pool.max-connections=1 # Maximum number of pooled connections.
	spring.activemq.pool.max-sessions-per-connection=500 # Maximum number of pooled sessions per connection in the pool.
	spring.activemq.pool.time-between-expiration-check=-1ms # Time to sleep between runs of the idle connection eviction thread. When negative, no idle connection eviction thread runs.
	spring.activemq.pool.use-anonymous-producers=true # Whether to use only one anonymous "MessageProducer" instance. Set it to false to create one "MessageProducer" every time one is required.

	# ARTEMIS ({sc-spring-boot-autoconfigure}/jms/artemis/ArtemisProperties.{sc-ext}[ArtemisProperties])
	spring.artemis.embedded.cluster-password= # Cluster password. Randomly generated on startup by default.
	spring.artemis.embedded.data-directory= # Journal file directory. Not necessary if persistence is turned off.
	spring.artemis.embedded.enabled=true # Whether to enable embedded mode if the Artemis server APIs are available.
	spring.artemis.embedded.persistent=false # Whether to enable persistent store.
	spring.artemis.embedded.queues= # Comma-separated list of queues to create on startup.
	spring.artemis.embedded.server-id= # Server ID. By default, an auto-incremented counter is used.
	spring.artemis.embedded.topics= # Comma-separated list of topics to create on startup.
	spring.artemis.host=localhost # Artemis broker host.
	spring.artemis.mode= # Artemis deployment mode, auto-detected by default.
	spring.artemis.password= # Login password of the broker.
	spring.artemis.pool.block-if-full=true # Whether to block when a connection is requested and the pool is full. Set it to false to throw a "JMSException" instead.
	spring.artemis.pool.block-if-full-timeout=-1ms # Blocking period before throwing an exception if the pool is still full.
	spring.artemis.pool.enabled=false # Whether a JmsPoolConnectionFactory should be created, instead of a regular ConnectionFactory.
	spring.artemis.pool.idle-timeout=30s # Connection idle timeout.
	spring.artemis.pool.max-connections=1 # Maximum number of pooled connections.
	spring.artemis.pool.max-sessions-per-connection=500 # Maximum number of pooled sessions per connection in the pool.
	spring.artemis.pool.time-between-expiration-check=-1ms # Time to sleep between runs of the idle connection eviction thread. When negative, no idle connection eviction thread runs.
	spring.artemis.pool.use-anonymous-producers=true # Whether to use only one anonymous "MessageProducer" instance. Set it to false to create one "MessageProducer" every time one is required.
	spring.artemis.port=61616 # Artemis broker port.
	spring.artemis.user= # Login user of the broker.

	# SPRING BATCH ({sc-spring-boot-autoconfigure}/batch/BatchProperties.{sc-ext}[BatchProperties])
	spring.batch.initialize-schema=embedded # Database schema initialization mode.
	spring.batch.job.enabled=true # Execute all Spring Batch jobs in the context on startup.
	spring.batch.job.names= # Comma-separated list of job names to execute on startup (for instance, `job1,job2`). By default, all Jobs found in the context are executed.
	spring.batch.schema=classpath:org/springframework/batch/core/schema-@@platform@@.sql # Path to the SQL file to use to initialize the database schema.
	spring.batch.table-prefix= # Table prefix for all the batch meta-data tables.

	# SPRING INTEGRATION ({sc-spring-boot-autoconfigure}/integration/IntegrationProperties.{sc-ext}[IntegrationProperties])
	spring.integration.jdbc.initialize-schema=embedded # Database schema initialization mode.
	spring.integration.jdbc.schema=classpath:org/springframework/integration/jdbc/schema-@@platform@@.sql # Path to the SQL file to use to initialize the database schema.

	# JMS ({sc-spring-boot-autoconfigure}/jms/JmsProperties.{sc-ext}[JmsProperties])
	spring.jms.cache.consumers=false # Whether to cache message consumers.
	spring.jms.cache.enabled=true # Whether to cache sessions.
	spring.jms.cache.producers=true # Whether to cache message producers.
	spring.jms.cache.session-cache-size=1 # Size of the session cache (per JMS Session type).
	spring.jms.jndi-name= # Connection factory JNDI name. When set, takes precedence to others connection factory auto-configurations.
	spring.jms.listener.acknowledge-mode= # Acknowledge mode of the container. By default, the listener is transacted with automatic acknowledgment.
	spring.jms.listener.auto-startup=true # Start the container automatically on startup.
	spring.jms.listener.concurrency= # Minimum number of concurrent consumers.
	spring.jms.listener.max-concurrency= # Maximum number of concurrent consumers.
	spring.jms.pub-sub-domain=false # Whether the default destination type is topic.
	spring.jms.template.default-destination= # Default destination to use on send and receive operations that do not have a destination parameter.
	spring.jms.template.delivery-delay= # Delivery delay to use for send calls.
	spring.jms.template.delivery-mode= # Delivery mode. Enables QoS (Quality of Service) when set.
	spring.jms.template.priority= # Priority of a message when sending. Enables QoS (Quality of Service) when set.
	spring.jms.template.qos-enabled= # Whether to enable explicit QoS (Quality of Service) when sending a message.
	spring.jms.template.receive-timeout= # Timeout to use for receive calls.
	spring.jms.template.time-to-live= # Time-to-live of a message when sending. Enables QoS (Quality of Service) when set.

	# APACHE KAFKA ({sc-spring-boot-autoconfigure}/kafka/KafkaProperties.{sc-ext}[KafkaProperties])
	spring.kafka.admin.client-id= # ID to pass to the server when making requests. Used for server-side logging.
	spring.kafka.admin.fail-fast=false # Whether to fail fast if the broker is not available on startup.
	spring.kafka.admin.properties.*= # Additional admin-specific properties used to configure the client.
	spring.kafka.admin.ssl.key-password= # Password of the private key in the key store file.
	spring.kafka.admin.ssl.key-store-location= # Location of the key store file.
	spring.kafka.admin.ssl.key-store-password= # Store password for the key store file.
	spring.kafka.admin.ssl.key-store-type= # Type of the key store.
	spring.kafka.admin.ssl.protocol= # SSL protocol to use.
	spring.kafka.admin.ssl.trust-store-location= # Location of the trust store file.
	spring.kafka.admin.ssl.trust-store-password= # Store password for the trust store file.
	spring.kafka.admin.ssl.trust-store-type= # Type of the trust store.
	spring.kafka.bootstrap-servers= # Comma-delimited list of host:port pairs to use for establishing the initial connections to the Kafka cluster. Applies to all components unless overridden.
	spring.kafka.client-id= # ID to pass to the server when making requests. Used for server-side logging.
	spring.kafka.consumer.auto-commit-interval= # Frequency with which the consumer offsets are auto-committed to Kafka if 'enable.auto.commit' is set to true.
	spring.kafka.consumer.auto-offset-reset= # What to do when there is no initial offset in Kafka or if the current offset no longer exists on the server.
	spring.kafka.consumer.bootstrap-servers= # Comma-delimited list of host:port pairs to use for establishing the initial connections to the Kafka cluster. Overrides the global property, for consumers.
	spring.kafka.consumer.client-id= # ID to pass to the server when making requests. Used for server-side logging.
	spring.kafka.consumer.enable-auto-commit= # Whether the consumer's offset is periodically committed in the background.
	spring.kafka.consumer.fetch-max-wait= # Maximum amount of time the server blocks before answering the fetch request if there isn't sufficient data to immediately satisfy the requirement given by "fetch-min-size".
	spring.kafka.consumer.fetch-min-size= # Minimum amount of data the server should return for a fetch request.
	spring.kafka.consumer.group-id= # Unique string that identifies the consumer group to which this consumer belongs.
	spring.kafka.consumer.heartbeat-interval= # Expected time between heartbeats to the consumer coordinator.
	spring.kafka.consumer.key-deserializer= # Deserializer class for keys.
	spring.kafka.consumer.max-poll-records= # Maximum number of records returned in a single call to poll().
	spring.kafka.consumer.properties.*= # Additional consumer-specific properties used to configure the client.
	spring.kafka.consumer.ssl.key-password= # Password of the private key in the key store file.
	spring.kafka.consumer.ssl.key-store-location= # Location of the key store file.
	spring.kafka.consumer.ssl.key-store-password= # Store password for the key store file.
	spring.kafka.consumer.ssl.key-store-type= # Type of the key store.
	spring.kafka.consumer.ssl.protocol= # SSL protocol to use.
	spring.kafka.consumer.ssl.trust-store-location= # Location of the trust store file.
	spring.kafka.consumer.ssl.trust-store-password= # Store password for the trust store file.
	spring.kafka.consumer.ssl.trust-store-type= # Type of the trust store.
	spring.kafka.consumer.value-deserializer= # Deserializer class for values.
	spring.kafka.jaas.control-flag=required # Control flag for login configuration.
	spring.kafka.jaas.enabled=false # Whether to enable JAAS configuration.
	spring.kafka.jaas.login-module=com.sun.security.auth.module.Krb5LoginModule # Login module.
	spring.kafka.jaas.options= # Additional JAAS options.
	spring.kafka.listener.ack-count= # Number of records between offset commits when ackMode is "COUNT" or "COUNT_TIME".
	spring.kafka.listener.ack-mode= # Listener AckMode. See the spring-kafka documentation.
	spring.kafka.listener.ack-time= # Time between offset commits when ackMode is "TIME" or "COUNT_TIME".
	spring.kafka.listener.client-id= # Prefix for the listener's consumer client.id property.
	spring.kafka.listener.concurrency= # Number of threads to run in the listener containers.
	spring.kafka.listener.idle-event-interval= # Time between publishing idle consumer events (no data received).
	spring.kafka.listener.log-container-config= # Whether to log the container configuration during initialization (INFO level).
	spring.kafka.listener.monitor-interval= # Time between checks for non-responsive consumers. If a duration suffix is not specified, seconds will be used.
	spring.kafka.listener.no-poll-threshold= # Multiplier applied to "pollTimeout" to determine if a consumer is non-responsive.
	spring.kafka.listener.poll-timeout= # Timeout to use when polling the consumer.
	spring.kafka.listener.type=single # Listener type.
	spring.kafka.producer.acks= # Number of acknowledgments the producer requires the leader to have received before considering a request complete.
	spring.kafka.producer.batch-size= # Default batch size.
	spring.kafka.producer.bootstrap-servers= # Comma-delimited list of host:port pairs to use for establishing the initial connections to the Kafka cluster. Overrides the global property, for producers.
	spring.kafka.producer.buffer-memory= # Total memory size the producer can use to buffer records waiting to be sent to the server.
	spring.kafka.producer.client-id= # ID to pass to the server when making requests. Used for server-side logging.
	spring.kafka.producer.compression-type= # Compression type for all data generated by the producer.
	spring.kafka.producer.key-serializer= # Serializer class for keys.
	spring.kafka.producer.properties.*= # Additional producer-specific properties used to configure the client.
	spring.kafka.producer.retries= # When greater than zero, enables retrying of failed sends.
	spring.kafka.producer.ssl.key-password= # Password of the private key in the key store file.
	spring.kafka.producer.ssl.key-store-location= # Location of the key store file.
	spring.kafka.producer.ssl.key-store-password= # Store password for the key store file.
	spring.kafka.producer.ssl.key-store-type= # Type of the key store.
	spring.kafka.producer.ssl.protocol= # SSL protocol to use.
	spring.kafka.producer.ssl.trust-store-location= # Location of the trust store file.
	spring.kafka.producer.ssl.trust-store-password= # Store password for the trust store file.
	spring.kafka.producer.ssl.trust-store-type= # Type of the trust store.
	spring.kafka.producer.transaction-id-prefix= # When non empty, enables transaction support for producer.
	spring.kafka.producer.value-serializer= # Serializer class for values.
	spring.kafka.properties.*= # Additional properties, common to producers and consumers, used to configure the client.
	spring.kafka.ssl.key-password= # Password of the private key in the key store file.
	spring.kafka.ssl.key-store-location= # Location of the key store file.
	spring.kafka.ssl.key-store-password= # Store password for the key store file.
	spring.kafka.ssl.key-store-type= # Type of the key store.
	spring.kafka.ssl.protocol= # SSL protocol to use.
	spring.kafka.ssl.trust-store-location= # Location of the trust store file.
	spring.kafka.ssl.trust-store-password= # Store password for the trust store file.
	spring.kafka.ssl.trust-store-type= # Type of the trust store.
	spring.kafka.streams.application-id= # Kafka streams application.id property; default spring.application.name.
	spring.kafka.streams.auto-startup=true # Whether or not to auto-start the streams factory bean.
	spring.kafka.streams.bootstrap-servers= # Comma-delimited list of host:port pairs to use for establishing the initial connections to the Kafka cluster. Overrides the global property, for streams.
	spring.kafka.streams.cache-max-size-buffering= # Maximum number of memory size to be used for buffering across all threads.
	spring.kafka.streams.client-id= # ID to pass to the server when making requests. Used for server-side logging.
	spring.kafka.streams.properties.*= # Additional Kafka properties used to configure the streams.
	spring.kafka.streams.replication-factor= # The replication factor for change log topics and repartition topics created by the stream processing application.
	spring.kafka.streams.ssl.key-password= # Password of the private key in the key store file.
	spring.kafka.streams.ssl.key-store-location= # Location of the key store file.
	spring.kafka.streams.ssl.key-store-password= # Store password for the key store file.
	spring.kafka.streams.ssl.key-store-type= # Type of the key store.
	spring.kafka.streams.ssl.protocol= # SSL protocol to use.
	spring.kafka.streams.ssl.trust-store-location= # Location of the trust store file.
	spring.kafka.streams.ssl.trust-store-password= # Store password for the trust store file.
	spring.kafka.streams.ssl.trust-store-type= # Type of the trust store.
	spring.kafka.streams.state-dir= # Directory location for the state store.
	spring.kafka.template.default-topic= # Default topic to which messages are sent.

	# RABBIT ({sc-spring-boot-autoconfigure}/amqp/RabbitProperties.{sc-ext}[RabbitProperties])
	spring.rabbitmq.addresses= # Comma-separated list of addresses to which the client should connect.
	spring.rabbitmq.cache.channel.checkout-timeout= # Duration to wait to obtain a channel if the cache size has been reached.
	spring.rabbitmq.cache.channel.size= # Number of channels to retain in the cache.
	spring.rabbitmq.cache.connection.mode=channel # Connection factory cache mode.
	spring.rabbitmq.cache.connection.size= # Number of connections to cache.
	spring.rabbitmq.connection-timeout= # Connection timeout. Set it to zero to wait forever.
	spring.rabbitmq.dynamic=true # Whether to create an AmqpAdmin bean.
	spring.rabbitmq.host=localhost # RabbitMQ host.
	spring.rabbitmq.listener.direct.acknowledge-mode= # Acknowledge mode of container.
	spring.rabbitmq.listener.direct.auto-startup=true # Whether to start the container automatically on startup.
	spring.rabbitmq.listener.direct.consumers-per-queue= # Number of consumers per queue.
	spring.rabbitmq.listener.direct.default-requeue-rejected= # Whether rejected deliveries are re-queued by default.
	spring.rabbitmq.listener.direct.idle-event-interval= # How often idle container events should be published.
	spring.rabbitmq.listener.direct.missing-queues-fatal=false # Whether to fail if the queues declared by the container are not available on the broker.
	spring.rabbitmq.listener.direct.prefetch= # Maximum number of unacknowledged messages that can be outstanding at each consumer.
	spring.rabbitmq.listener.direct.retry.enabled=false # Whether publishing retries are enabled.
	spring.rabbitmq.listener.direct.retry.initial-interval=1000ms # Duration between the first and second attempt to deliver a message.
	spring.rabbitmq.listener.direct.retry.max-attempts=3 # Maximum number of attempts to deliver a message.
	spring.rabbitmq.listener.direct.retry.max-interval=10000ms # Maximum duration between attempts.
	spring.rabbitmq.listener.direct.retry.multiplier=1 # Multiplier to apply to the previous retry interval.
	spring.rabbitmq.listener.direct.retry.stateless=true # Whether retries are stateless or stateful.
	spring.rabbitmq.listener.simple.acknowledge-mode= # Acknowledge mode of container.
	spring.rabbitmq.listener.simple.auto-startup=true # Whether to start the container automatically on startup.
	spring.rabbitmq.listener.simple.concurrency= # Minimum number of listener invoker threads.
	spring.rabbitmq.listener.simple.default-requeue-rejected= # Whether rejected deliveries are re-queued by default.
	spring.rabbitmq.listener.simple.idle-event-interval= # How often idle container events should be published.
	spring.rabbitmq.listener.simple.max-concurrency= # Maximum number of listener invoker threads.
	spring.rabbitmq.listener.simple.missing-queues-fatal=true # Whether to fail if the queues declared by the container are not available on the broker and/or whether to stop the container if one or more queues are deleted at runtime.
	spring.rabbitmq.listener.simple.prefetch= # Number of messages to be handled in a single request. It should be greater than or equal to the transaction size (if used).
	spring.rabbitmq.listener.simple.retry.enabled=false # Whether publishing retries are enabled.
	spring.rabbitmq.listener.simple.retry.initial-interval=1000ms # Duration between the first and second attempt to deliver a message.
	spring.rabbitmq.listener.simple.retry.max-attempts=3 # Maximum number of attempts to deliver a message.
	spring.rabbitmq.listener.simple.retry.max-interval=10000ms # Maximum duration between attempts.
	spring.rabbitmq.listener.simple.retry.multiplier=1 # Multiplier to apply to the previous retry interval.
	spring.rabbitmq.listener.simple.retry.stateless=true # Whether retries are stateless or stateful.
	spring.rabbitmq.listener.simple.transaction-size= # Number of messages to be processed between acks when the acknowledge mode is AUTO. If larger than prefetch, prefetch will be increased to this value.
	spring.rabbitmq.listener.type=simple # Listener container type.
	spring.rabbitmq.password=guest # Login to authenticate against the broker.
	spring.rabbitmq.port=5672 # RabbitMQ port.
	spring.rabbitmq.publisher-confirms=false # Whether to enable publisher confirms.
	spring.rabbitmq.publisher-returns=false # Whether to enable publisher returns.
	spring.rabbitmq.requested-heartbeat= # Requested heartbeat timeout; zero for none. If a duration suffix is not specified, seconds will be used.
	spring.rabbitmq.ssl.algorithm= # SSL algorithm to use. By default, configured by the Rabbit client library.
	spring.rabbitmq.ssl.enabled=false # Whether to enable SSL support.
	spring.rabbitmq.ssl.key-store= # Path to the key store that holds the SSL certificate.
	spring.rabbitmq.ssl.key-store-password= # Password used to access the key store.
	spring.rabbitmq.ssl.key-store-type=PKCS12 # Key store type.
	spring.rabbitmq.ssl.trust-store= # Trust store that holds SSL certificates.
	spring.rabbitmq.ssl.trust-store-password= # Password used to access the trust store.
	spring.rabbitmq.ssl.trust-store-type=JKS # Trust store type.
	spring.rabbitmq.ssl.validate-server-certificate=true # Whether to enable server side certificate validation.
	spring.rabbitmq.ssl.verify-hostname=true # Whether to enable hostname verification.
	spring.rabbitmq.template.exchange= # Name of the default exchange to use for send operations.
	spring.rabbitmq.template.mandatory= # Whether to enable mandatory messages.
	spring.rabbitmq.template.queue= # Name of the default queue to receive messages from when none is specified explicitly.
	spring.rabbitmq.template.receive-timeout= # Timeout for `receive()` operations.
	spring.rabbitmq.template.reply-timeout= # Timeout for `sendAndReceive()` operations.
	spring.rabbitmq.template.retry.enabled=false # Whether publishing retries are enabled.
	spring.rabbitmq.template.retry.initial-interval=1000ms # Duration between the first and second attempt to deliver a message.
	spring.rabbitmq.template.retry.max-attempts=3 # Maximum number of attempts to deliver a message.
	spring.rabbitmq.template.retry.max-interval=10000ms # Maximum duration between attempts.
	spring.rabbitmq.template.retry.multiplier=1 # Multiplier to apply to the previous retry interval.
	spring.rabbitmq.template.routing-key= # Value of a default routing key to use for send operations.
	spring.rabbitmq.username=guest # Login user to authenticate to the broker.
	spring.rabbitmq.virtual-host= # Virtual host to use when connecting to the broker.


	# ----------------------------------------
	# ACTUATOR PROPERTIES
	# ----------------------------------------

	# MANAGEMENT HTTP SERVER ({sc-spring-boot-actuator-autoconfigure}/web/server/ManagementServerProperties.{sc-ext}[ManagementServerProperties])
	management.server.add-application-context-header=false # Add the "X-Application-Context" HTTP header in each response.
	management.server.address= # Network address to which the management endpoints should bind. Requires a custom management.server.port.
	management.server.port= # Management endpoint HTTP port (uses the same port as the application by default). Configure a different port to use management-specific SSL.
	management.server.servlet.context-path= # Management endpoint context-path (for instance, `/management`). Requires a custom management.server.port.
	management.server.ssl.ciphers= # Supported SSL ciphers. Requires a custom management.port.
	management.server.ssl.client-auth= # Whether client authentication is wanted ("want") or needed ("need"). Requires a trust store. Requires a custom management.server.port.
	management.server.ssl.enabled= # Whether to enable SSL support. Requires a custom management.server.port.
	management.server.ssl.enabled-protocols= # Enabled SSL protocols. Requires a custom management.server.port.
	management.server.ssl.key-alias= # Alias that identifies the key in the key store. Requires a custom management.server.port.
	management.server.ssl.key-password= # Password used to access the key in the key store. Requires a custom management.server.port.
	management.server.ssl.key-store= # Path to the key store that holds the SSL certificate (typically a jks file). Requires a custom management.server.port.
	management.server.ssl.key-store-password= # Password used to access the key store. Requires a custom management.server.port.
	management.server.ssl.key-store-provider= # Provider for the key store. Requires a custom management.server.port.
	management.server.ssl.key-store-type= # Type of the key store. Requires a custom management.server.port.
	management.server.ssl.protocol=TLS # SSL protocol to use. Requires a custom management.server.port.
	management.server.ssl.trust-store= # Trust store that holds SSL certificates. Requires a custom management.server.port.
	management.server.ssl.trust-store-password= # Password used to access the trust store. Requires a custom management.server.port.
	management.server.ssl.trust-store-provider= # Provider for the trust store. Requires a custom management.server.port.
	management.server.ssl.trust-store-type= # Type of the trust store. Requires a custom management.server.port.

	# CLOUDFOUNDRY
	management.cloudfoundry.enabled=true # Whether to enable extended Cloud Foundry actuator endpoints.
	management.cloudfoundry.skip-ssl-validation=false # Whether to skip SSL verification for Cloud Foundry actuator endpoint security calls.

	# ENDPOINTS GENERAL CONFIGURATION
	management.endpoints.enabled-by-default= # Whether to enable or disable all endpoints by default.

	# ENDPOINTS JMX CONFIGURATION ({sc-spring-boot-actuator-autoconfigure}/endpoint/jmx/JmxEndpointProperties.{sc-ext}[JmxEndpointProperties])
	management.endpoints.jmx.domain=org.springframework.boot # Endpoints JMX domain name. Fallback to 'spring.jmx.default-domain' if set.
	management.endpoints.jmx.exposure.include=* # Endpoint IDs that should be included or '*' for all.
	management.endpoints.jmx.exposure.exclude= # Endpoint IDs that should be excluded or '*' for all.
	management.endpoints.jmx.static-names= # Additional static properties to append to all ObjectNames of MBeans representing Endpoints.

	# ENDPOINTS WEB CONFIGURATION ({sc-spring-boot-actuator-autoconfigure}/endpoint/web/WebEndpointProperties.{sc-ext}[WebEndpointProperties])
	management.endpoints.web.exposure.include=health,info # Endpoint IDs that should be included or '*' for all.
	management.endpoints.web.exposure.exclude= # Endpoint IDs that should be excluded or '*' for all.
	management.endpoints.web.base-path=/actuator # Base path for Web endpoints. Relative to server.servlet.context-path or management.server.servlet.context-path if management.server.port is configured.
	management.endpoints.web.path-mapping= # Mapping between endpoint IDs and the path that should expose them.

	# ENDPOINTS CORS CONFIGURATION ({sc-spring-boot-actuator-autoconfigure}/endpoint/web/CorsEndpointProperties.{sc-ext}[CorsEndpointProperties])
	management.endpoints.web.cors.allow-credentials= # Whether credentials are supported. When not set, credentials are not supported.
	management.endpoints.web.cors.allowed-headers= # Comma-separated list of headers to allow in a request. '*' allows all headers.
	management.endpoints.web.cors.allowed-methods= # Comma-separated list of methods to allow. '*' allows all methods. When not set, defaults to GET.
	management.endpoints.web.cors.allowed-origins= # Comma-separated list of origins to allow. '*' allows all origins. When not set, CORS support is disabled.
	management.endpoints.web.cors.exposed-headers= # Comma-separated list of headers to include in a response.
	management.endpoints.web.cors.max-age=1800s # How long the response from a pre-flight request can be cached by clients. If a duration suffix is not specified, seconds will be used.

	# AUDIT EVENTS ENDPOINT ({sc-spring-boot-actuator}/audit/AuditEventsEndpoint.{sc-ext}[AuditEventsEndpoint])
	management.endpoint.auditevents.cache.time-to-live=0ms # Maximum time that a response can be cached.
	management.endpoint.auditevents.enabled=true # Whether to enable the auditevents endpoint.

	# BEANS ENDPOINT ({sc-spring-boot-actuator}/beans/BeansEndpoint.{sc-ext}[BeansEndpoint])
	management.endpoint.beans.cache.time-to-live=0ms # Maximum time that a response can be cached.
	management.endpoint.beans.enabled=true # Whether to enable the beans endpoint.

	# CACHES ENDPOINT ({sc-spring-boot-actuator}/cache/CachesEndpoint.{sc-ext}[CachesEndpoint])
	management.endpoint.caches.cache.time-to-live=0ms # Maximum time that a response can be cached.
	management.endpoint.caches.enabled=true # Whether to enable the caches endpoint.

	# CONDITIONS REPORT ENDPOINT ({sc-spring-boot-actuator-autoconfigure}/condition/ConditionsReportEndpoint.{sc-ext}[ConditionsReportEndpoint])
	management.endpoint.conditions.cache.time-to-live=0ms # Maximum time that a response can be cached.
	management.endpoint.conditions.enabled=true # Whether to enable the conditions endpoint.

	# CONFIGURATION PROPERTIES REPORT ENDPOINT ({sc-spring-boot-actuator}/context/properties/ConfigurationPropertiesReportEndpoint.{sc-ext}[ConfigurationPropertiesReportEndpoint], {sc-spring-boot-actuator-autoconfigure}/context/properties/ConfigurationPropertiesReportEndpointProperties.{sc-ext}[ConfigurationPropertiesReportEndpointProperties])
	management.endpoint.configprops.cache.time-to-live=0ms # Maximum time that a response can be cached.
	management.endpoint.configprops.enabled=true # Whether to enable the configprops endpoint.
	management.endpoint.configprops.keys-to-sanitize=password,secret,key,token,.*credentials.*,vcap_services,sun.java.command # Keys that should be sanitized. Keys can be simple strings that the property ends with or regular expressions.

	# ENVIRONMENT ENDPOINT ({sc-spring-boot-actuator}/env/EnvironmentEndpoint.{sc-ext}[EnvironmentEndpoint], {sc-spring-boot-actuator-autoconfigure}/env/EnvironmentEndpointProperties.{sc-ext}[EnvironmentEndpointProperties])
	management.endpoint.env.cache.time-to-live=0ms # Maximum time that a response can be cached.
	management.endpoint.env.enabled=true # Whether to enable the env endpoint.
	management.endpoint.env.keys-to-sanitize=password,secret,key,token,.*credentials.*,vcap_services,sun.java.command # Keys that should be sanitized. Keys can be simple strings that the property ends with or regular expressions.

	# FLYWAY ENDPOINT ({sc-spring-boot-actuator}/flyway/FlywayEndpoint.{sc-ext}[FlywayEndpoint])
	management.endpoint.flyway.cache.time-to-live=0ms # Maximum time that a response can be cached.
	management.endpoint.flyway.enabled=true # Whether to enable the flyway endpoint.

	# HEALTH ENDPOINT ({sc-spring-boot-actuator}/health/HealthEndpoint.{sc-ext}[HealthEndpoint], {sc-spring-boot-actuator-autoconfigure}/health/HealthEndpointProperties.{sc-ext}[HealthEndpointProperties])
	management.endpoint.health.cache.time-to-live=0ms # Maximum time that a response can be cached.
	management.endpoint.health.enabled=true # Whether to enable the health endpoint.
	management.endpoint.health.roles= # Roles used to determine whether or not a user is authorized to be shown details. When empty, all authenticated users are authorized.
	management.endpoint.health.show-details=never # When to show full health details.

	# HEAP DUMP ENDPOINT ({sc-spring-boot-actuator}/management/HeapDumpWebEndpoint.{sc-ext}[HeapDumpWebEndpoint])
	management.endpoint.heapdump.cache.time-to-live=0ms # Maximum time that a response can be cached.
	management.endpoint.heapdump.enabled=true # Whether to enable the heapdump endpoint.

	# HTTP TRACE ENDPOINT ({sc-spring-boot-actuator}/trace/http/HttpTraceEndpoint.{sc-ext}[HttpTraceEndpoint])
	management.endpoint.httptrace.cache.time-to-live=0ms # Maximum time that a response can be cached.
	management.endpoint.httptrace.enabled=true # Whether to enable the httptrace endpoint.

	# INFO ENDPOINT ({sc-spring-boot-actuator}/info/InfoEndpoint.{sc-ext}[InfoEndpoint])
	info= # Arbitrary properties to add to the info endpoint.
	management.endpoint.info.cache.time-to-live=0ms # Maximum time that a response can be cached.
	management.endpoint.info.enabled=true # Whether to enable the info endpoint.

	# INTEGRATION GRAPH ENDPOINT ({sc-spring-boot-actuator}/integration/IntegrationGraphEndpoint.{sc-ext}[IntegrationGraphEndpoint])
	management.endpoint.integrationgraph.cache.time-to-live=0ms # Maximum time that a response can be cached.
	management.endpoint.integrationgraph.enabled=true # Whether to enable the integrationgraph endpoint.

	# JOLOKIA ENDPOINT ({sc-spring-boot-actuator-autoconfigure}/jolokia/JolokiaProperties.{sc-ext}[JolokiaProperties])
	management.endpoint.jolokia.config.*= # Jolokia settings. Refer to the documentation of Jolokia for more details.
	management.endpoint.jolokia.enabled=true # Whether to enable the jolokia endpoint.

	# LIQUIBASE ENDPOINT ({sc-spring-boot-actuator}/liquibase/LiquibaseEndpoint.{sc-ext}[LiquibaseEndpoint])
	management.endpoint.liquibase.cache.time-to-live=0ms # Maximum time that a response can be cached.
	management.endpoint.liquibase.enabled=true # Whether to enable the liquibase endpoint.

	# LOG FILE ENDPOINT ({sc-spring-boot-actuator}/logging/LogFileWebEndpoint.{sc-ext}[LogFileWebEndpoint], {sc-spring-boot-actuator-autoconfigure}/logging/LogFileWebEndpointProperties.{sc-ext}[LogFileWebEndpointProperties])
	management.endpoint.logfile.cache.time-to-live=0ms # Maximum time that a response can be cached.
	management.endpoint.logfile.enabled=true # Whether to enable the logfile endpoint.
	management.endpoint.logfile.external-file= # External Logfile to be accessed. Can be used if the logfile is written by output redirect and not by the logging system itself.

	# LOGGERS ENDPOINT ({sc-spring-boot-actuator}/logging/LoggersEndpoint.{sc-ext}[LoggersEndpoint])
	management.endpoint.loggers.cache.time-to-live=0ms # Maximum time that a response can be cached.
	management.endpoint.loggers.enabled=true # Whether to enable the loggers endpoint.

	# REQUEST MAPPING ENDPOINT  ({sc-spring-boot-actuator}/web/mappings/MappingsEndpoint.{sc-ext}[MappingsEndpoint])
	management.endpoint.mappings.cache.time-to-live=0ms # Maximum time that a response can be cached.
	management.endpoint.mappings.enabled=true # Whether to enable the mappings endpoint.

	# METRICS ENDPOINT ({sc-spring-boot-actuator}/metrics/MetricsEndpoint.{sc-ext}[MetricsEndpoint])
	management.endpoint.metrics.cache.time-to-live=0ms # Maximum time that a response can be cached.
	management.endpoint.metrics.enabled=true # Whether to enable the metrics endpoint.

	# PROMETHEUS ENDPOINT ({sc-spring-boot-actuator}/metrics/export/prometheus/PrometheusScrapeEndpoint.{sc-ext}[PrometheusScrapeEndpoint])
	management.endpoint.prometheus.cache.time-to-live=0ms # Maximum time that a response can be cached.
	management.endpoint.prometheus.enabled=true # Whether to enable the prometheus endpoint.

	# SCHEDULED TASKS ENDPOINT ({sc-spring-boot-actuator}/scheduling/ScheduledTasksEndpoint.{sc-ext}[ScheduledTasksEndpoint])
	management.endpoint.scheduledtasks.cache.time-to-live=0ms # Maximum time that a response can be cached.
	management.endpoint.scheduledtasks.enabled=true # Whether to enable the scheduledtasks endpoint.

	# SESSIONS ENDPOINT ({sc-spring-boot-actuator}/session/SessionsEndpoint.{sc-ext}[SessionsEndpoint])
	management.endpoint.sessions.enabled=true # Whether to enable the sessions endpoint.

	# SHUTDOWN ENDPOINT ({sc-spring-boot-actuator}/context/ShutdownEndpoint.{sc-ext}[ShutdownEndpoint])
	management.endpoint.shutdown.enabled=false # Whether to enable the shutdown endpoint.

	# THREAD DUMP ENDPOINT ({sc-spring-boot-actuator}/management/ThreadDumpEndpoint.{sc-ext}[ThreadDumpEndpoint])
	management.endpoint.threaddump.cache.time-to-live=0ms # Maximum time that a response can be cached.
	management.endpoint.threaddump.enabled=true # Whether to enable the threaddump endpoint.

	# HEALTH INDICATORS
	management.health.db.enabled=true # Whether to enable database health check.
	management.health.cassandra.enabled=true # Whether to enable Cassandra health check.
	management.health.couchbase.enabled=true # Whether to enable Couchbase health check.
	management.health.couchbase.timeout=1000ms # Timeout for getting the Bucket information from the server.
	management.health.defaults.enabled=true # Whether to enable default health indicators.
	management.health.diskspace.enabled=true # Whether to enable disk space health check.
	management.health.diskspace.path= # Path used to compute the available disk space.
	management.health.diskspace.threshold=10MB # Minimum disk space that should be available.
	management.health.elasticsearch.enabled=true # Whether to enable Elasticsearch health check.
	management.health.elasticsearch.indices= # Comma-separated index names.
	management.health.elasticsearch.response-timeout=100ms # Time to wait for a response from the cluster.
	management.health.influxdb.enabled=true # Whether to enable InfluxDB health check.
	management.health.jms.enabled=true # Whether to enable JMS health check.
	management.health.ldap.enabled=true # Whether to enable LDAP health check.
	management.health.mail.enabled=true # Whether to enable Mail health check.
	management.health.mongo.enabled=true # Whether to enable MongoDB health check.
	management.health.neo4j.enabled=true # Whether to enable Neo4j health check.
	management.health.rabbit.enabled=true # Whether to enable RabbitMQ health check.
	management.health.redis.enabled=true # Whether to enable Redis health check.
	management.health.solr.enabled=true # Whether to enable Solr health check.
	management.health.status.http-mapping= # Mapping of health statuses to HTTP status codes. By default, registered health statuses map to sensible defaults (for example, UP maps to 200).
	management.health.status.order=DOWN,OUT_OF_SERVICE,UP,UNKNOWN # Comma-separated list of health statuses in order of severity.

	# HTTP TRACING ({sc-spring-boot-actuator-autoconfigure}/trace/http/HttpTraceProperties.{sc-ext}[HttpTraceProperties])
	management.trace.http.enabled=true # Whether to enable HTTP request-response tracing.
	management.trace.http.include=request-headers,response-headers,cookies,errors # Items to be included in the trace.

	# INFO CONTRIBUTORS ({sc-spring-boot-actuator-autoconfigure}/info/InfoContributorProperties.{sc-ext}[InfoContributorProperties])
	management.info.build.enabled=true # Whether to enable build info.
	management.info.defaults.enabled=true # Whether to enable default info contributors.
	management.info.env.enabled=true # Whether to enable environment info.
	management.info.git.enabled=true # Whether to enable git info.
	management.info.git.mode=simple # Mode to use to expose git information.

	# METRICS
	management.metrics.distribution.percentiles-histogram.*= # Whether meter IDs starting with the specified name should publish percentile histograms.
	management.metrics.distribution.percentiles.*= # Specific computed non-aggregable percentiles to ship to the backend for meter IDs starting-with the specified name.
	management.metrics.distribution.sla.*= # Specific SLA boundaries for meter IDs starting-with the specified name. The longest match wins, the key `all` can also be used to configure all meters.
	management.metrics.enable.*= # Whether meter IDs starting-with the specified name should be enabled. The longest match wins, the key `all` can also be used to configure all meters.
	management.metrics.export.atlas.batch-size=10000 # Number of measurements per request to use for this backend. If more measurements are found, then multiple requests will be made.
	management.metrics.export.atlas.config-refresh-frequency=10s # Frequency for refreshing config settings from the LWC service.
	management.metrics.export.atlas.config-time-to-live=150s # Time to live for subscriptions from the LWC service.
	management.metrics.export.atlas.config-uri=http://localhost:7101/lwc/api/v1/expressions/local-dev # URI for the Atlas LWC endpoint to retrieve current subscriptions.
	management.metrics.export.atlas.connect-timeout=1s # Connection timeout for requests to this backend.
	management.metrics.export.atlas.enabled=true # Whether exporting of metrics to this backend is enabled.
	management.metrics.export.atlas.eval-uri=http://localhost:7101/lwc/api/v1/evaluate # URI for the Atlas LWC endpoint to evaluate the data for a subscription.
	management.metrics.export.atlas.lwc-enabled=false # Whether to enable streaming to Atlas LWC.
	management.metrics.export.atlas.meter-time-to-live=15m # Time to live for meters that do not have any activity. After this period the meter will be considered expired and will not get reported.
	management.metrics.export.atlas.num-threads=2 # Number of threads to use with the metrics publishing scheduler.
	management.metrics.export.atlas.read-timeout=10s # Read timeout for requests to this backend.
	management.metrics.export.atlas.step=1m # Step size (i.e. reporting frequency) to use.
	management.metrics.export.atlas.uri=http://localhost:7101/api/v1/publish # URI of the Atlas server.
	management.metrics.export.datadog.api-key= # Datadog API key.
	management.metrics.export.datadog.application-key= # Datadog application key. Not strictly required, but improves the Datadog experience by sending meter descriptions, types, and base units to Datadog.
	management.metrics.export.datadog.batch-size=10000 # Number of measurements per request to use for this backend. If more measurements are found, then multiple requests will be made.
	management.metrics.export.datadog.connect-timeout=1s # Connection timeout for requests to this backend.
	management.metrics.export.datadog.descriptions=true # Whether to publish descriptions metadata to Datadog. Turn this off to minimize the amount of metadata sent.
	management.metrics.export.datadog.enabled=true # Whether exporting of metrics to this backend is enabled.
	management.metrics.export.datadog.host-tag=instance # Tag that will be mapped to "host" when shipping metrics to Datadog.
	management.metrics.export.datadog.num-threads=2 # Number of threads to use with the metrics publishing scheduler.
	management.metrics.export.datadog.read-timeout=10s # Read timeout for requests to this backend.
	management.metrics.export.datadog.step=1m # Step size (i.e. reporting frequency) to use.
	management.metrics.export.datadog.uri=https://app.datadoghq.com # URI to ship metrics to. If you need to publish metrics to an internal proxy en-route to Datadog, you can define the location of the proxy with this.
	management.metrics.export.dynatrace.api-token= # Dynatrace authentication token.
	management.metrics.export.dynatrace.batch-size=10000 # Number of measurements per request to use for this backend. If more measurements are found, then multiple requests will be made.
	management.metrics.export.dynatrace.connect-timeout=1s # Connection timeout for requests to this backend.
	management.metrics.export.dynatrace.device-id= # ID of the custom device that is exporting metrics to Dynatrace.
	management.metrics.export.dynatrace.enabled=true # Whether exporting of metrics to this backend is enabled.
	management.metrics.export.dynatrace.num-threads=2 # Number of threads to use with the metrics publishing scheduler.
	management.metrics.export.dynatrace.read-timeout=10s # Read timeout for requests to this backend.
	management.metrics.export.dynatrace.step=1m # Step size (i.e. reporting frequency) to use.
	management.metrics.export.dynatrace.technology-type=java # Technology type for exported metrics. Used to group metrics under a logical technology name in the Dynatrace UI.
	management.metrics.export.dynatrace.uri= # URI to ship metrics to. Should be used for SaaS, self managed instances or to en-route through an internal proxy.
	management.metrics.export.ganglia.addressing-mode=multicast # UDP addressing mode, either unicast or multicast.
	management.metrics.export.ganglia.duration-units=milliseconds # Base time unit used to report durations.
	management.metrics.export.ganglia.enabled=true # Whether exporting of metrics to Ganglia is enabled.
	management.metrics.export.ganglia.host=localhost # Host of the Ganglia server to receive exported metrics.
	management.metrics.export.ganglia.port=8649 # Port of the Ganglia server to receive exported metrics.
	management.metrics.export.ganglia.protocol-version=3.1 # Ganglia protocol version. Must be either 3.1 or 3.0.
	management.metrics.export.ganglia.rate-units=seconds # Base time unit used to report rates.
	management.metrics.export.ganglia.step=1m # Step size (i.e. reporting frequency) to use.
	management.metrics.export.ganglia.time-to-live=1 # Time to live for metrics on Ganglia. Set the multi-cast Time-To-Live to be one greater than the number of hops (routers) between the hosts.
	management.metrics.export.graphite.duration-units=milliseconds # Base time unit used to report durations.
	management.metrics.export.graphite.enabled=true # Whether exporting of metrics to Graphite is enabled.
	management.metrics.export.graphite.host=localhost # Host of the Graphite server to receive exported metrics.
	management.metrics.export.graphite.port=2004 # Port of the Graphite server to receive exported metrics.
	management.metrics.export.graphite.protocol=pickled # Protocol to use while shipping data to Graphite.
	management.metrics.export.graphite.rate-units=seconds # Base time unit used to report rates.
	management.metrics.export.graphite.step=1m # Step size (i.e. reporting frequency) to use.
	management.metrics.export.graphite.tags-as-prefix= # For the default naming convention, turn the specified tag keys into part of the metric prefix.
	management.metrics.export.influx.auto-create-db=true # Whether to create the Influx database if it does not exist before attempting to publish metrics to it.
	management.metrics.export.influx.batch-size=10000 # Number of measurements per request to use for this backend. If more measurements are found, then multiple requests will be made.
	management.metrics.export.influx.compressed=true # Whether to enable GZIP compression of metrics batches published to Influx.
	management.metrics.export.influx.connect-timeout=1s # Connection timeout for requests to this backend.
	management.metrics.export.influx.consistency=one # Write consistency for each point.
	management.metrics.export.influx.db=mydb # Tag that will be mapped to "host" when shipping metrics to Influx.
	management.metrics.export.influx.enabled=true # Whether exporting of metrics to this backend is enabled.
	management.metrics.export.influx.num-threads=2 # Number of threads to use with the metrics publishing scheduler.
	management.metrics.export.influx.password= # Login password of the Influx server.
	management.metrics.export.influx.read-timeout=10s # Read timeout for requests to this backend.
	management.metrics.export.influx.retention-duration= # Time period for which Influx should retain data in the current database.
	management.metrics.export.influx.retention-shard-duration= # Time range covered by a shard group.
	management.metrics.export.influx.retention-policy= # Retention policy to use (Influx writes to the DEFAULT retention policy if one is not specified).
	management.metrics.export.influx.retention-replication-factor= # How many copies of the data are stored in the cluster.
	management.metrics.export.influx.step=1m # Step size (i.e. reporting frequency) to use.
	management.metrics.export.influx.uri=http://localhost:8086 # URI of the Influx server.
	management.metrics.export.influx.user-name= # Login user of the Influx server.
	management.metrics.export.jmx.domain=metrics # Metrics JMX domain name.
	management.metrics.export.jmx.enabled=true # Whether exporting of metrics to JMX is enabled.
	management.metrics.export.jmx.step=1m # Step size (i.e. reporting frequency) to use.
	management.metrics.export.newrelic.account-id= # New Relic account ID.
	management.metrics.export.newrelic.api-key= # New Relic API key.
	management.metrics.export.newrelic.batch-size=10000 # Number of measurements per request to use for this backend. If more measurements are found, then multiple requests will be made.
	management.metrics.export.newrelic.connect-timeout=1s # Connection timeout for requests to this backend.
	management.metrics.export.newrelic.enabled=true # Whether exporting of metrics to this backend is enabled.
	management.metrics.export.newrelic.num-threads=2 # Number of threads to use with the metrics publishing scheduler.
	management.metrics.export.newrelic.read-timeout=10s # Read timeout for requests to this backend.
	management.metrics.export.newrelic.step=1m # Step size (i.e. reporting frequency) to use.
	management.metrics.export.newrelic.uri=https://insights-collector.newrelic.com # URI to ship metrics to.
	management.metrics.export.prometheus.descriptions=true # Whether to enable publishing descriptions as part of the scrape payload to Prometheus. Turn this off to minimize the amount of data sent on each scrape.
	management.metrics.export.prometheus.enabled=true # Whether exporting of metrics to Prometheus is enabled.
	management.metrics.export.prometheus.step=1m # Step size (i.e. reporting frequency) to use.
	management.metrics.export.signalfx.access-token= # SignalFX access token.
	management.metrics.export.signalfx.batch-size=10000 # Number of measurements per request to use for this backend. If more measurements are found, then multiple requests will be made.
	management.metrics.export.signalfx.connect-timeout=1s # Connection timeout for requests to this backend.
	management.metrics.export.signalfx.enabled=true # Whether exporting of metrics to this backend is enabled.
	management.metrics.export.signalfx.num-threads=2 # Number of threads to use with the metrics publishing scheduler.
	management.metrics.export.signalfx.read-timeout=10s # Read timeout for requests to this backend.
	management.metrics.export.signalfx.source= # Uniquely identifies the app instance that is publishing metrics to SignalFx. Defaults to the local host name.
	management.metrics.export.signalfx.step=10s # Step size (i.e. reporting frequency) to use.
	management.metrics.export.signalfx.uri=https://ingest.signalfx.com # URI to ship metrics to.
	management.metrics.export.simple.enabled=true # Whether, in the absence of any other exporter, exporting of metrics to an in-memory backend is enabled.
	management.metrics.export.simple.mode=cumulative # Counting mode.
	management.metrics.export.simple.step=1m # Step size (i.e. reporting frequency) to use.
	management.metrics.export.statsd.enabled=true # Whether exporting of metrics to StatsD is enabled.
	management.metrics.export.statsd.flavor=datadog # StatsD line protocol to use.
	management.metrics.export.statsd.host=localhost # Host of the StatsD server to receive exported metrics.
	management.metrics.export.statsd.max-packet-length=1400 # Total length of a single payload should be kept within your network's MTU.
	management.metrics.export.statsd.polling-frequency=10s # How often gauges will be polled. When a gauge is polled, its value is recalculated and if the value has changed (or publishUnchangedMeters is true), it is sent to the StatsD server.
	management.metrics.export.statsd.port=8125 # Port of the StatsD server to receive exported metrics.
	management.metrics.export.statsd.publish-unchanged-meters=true # Whether to send unchanged meters to the StatsD server.
	management.metrics.export.wavefront.api-token= # API token used when publishing metrics directly to the Wavefront API host.
	management.metrics.export.wavefront.batch-size=10000 # Number of measurements per request to use for this backend. If more measurements are found, then multiple requests will be made.
	management.metrics.export.wavefront.connect-timeout=1s # Connection timeout for requests to this backend.
	management.metrics.export.wavefront.enabled=true # Whether exporting of metrics to this backend is enabled.
	management.metrics.export.wavefront.global-prefix= # Global prefix to separate metrics originating from this app's white box instrumentation from those originating from other Wavefront integrations when viewed in the Wavefront UI.
	management.metrics.export.wavefront.num-threads=2 # Number of threads to use with the metrics publishing scheduler.
	management.metrics.export.wavefront.read-timeout=10s # Read timeout for requests to this backend.
	management.metrics.export.wavefront.source= # Unique identifier for the app instance that is the source of metrics being published to Wavefront. Defaults to the local host name.
	management.metrics.export.wavefront.step=10s # Step size (i.e. reporting frequency) to use.
	management.metrics.export.wavefront.uri=https://longboard.wavefront.com # URI to ship metrics to.
	management.metrics.use-global-registry=true # Whether auto-configured MeterRegistry implementations should be bound to the global static registry on Metrics.
	management.metrics.tags.*= # Common tags that are applied to every meter.
	management.metrics.web.client.max-uri-tags=100 # Maximum number of unique URI tag values allowed. After the max number of tag values is reached, metrics with additional tag values are denied by filter.
	management.metrics.web.client.requests-metric-name=http.client.requests # Name of the metric for sent requests.
	management.metrics.web.server.auto-time-requests=true # Whether requests handled by Spring MVC or WebFlux should be automatically timed.
	management.metrics.web.server.max-uri-tags=100 # Maximum number of unique URI tag values allowed. After the max number of tag values is reached, metrics with additional tag values are denied by filter.
	management.metrics.web.server.requests-metric-name=http.server.requests # Name of the metric for received requests.


	# ----------------------------------------
	# DEVTOOLS PROPERTIES
	# ----------------------------------------

	# DEVTOOLS ({sc-spring-boot-devtools}/autoconfigure/DevToolsProperties.{sc-ext}[DevToolsProperties])
	spring.devtools.add-properties=true # Whether to enable development property defaults.
	spring.devtools.livereload.enabled=true # Whether to enable a livereload.com-compatible server.
	spring.devtools.livereload.port=35729 # Server port.
	spring.devtools.restart.additional-exclude= # Additional patterns that should be excluded from triggering a full restart.
	spring.devtools.restart.additional-paths= # Additional paths to watch for changes.
	spring.devtools.restart.enabled=true # Whether to enable automatic restart.
	spring.devtools.restart.exclude=META-INF/maven/**,META-INF/resources/**,resources/**,static/**,public/**,templates/**,**/*Test.class,**/*Tests.class,git.properties,META-INF/build-info.properties # Patterns that should be excluded from triggering a full restart.
	spring.devtools.restart.log-condition-evaluation-delta=true # Whether to log the condition evaluation delta upon restart.
	spring.devtools.restart.poll-interval=1s # Amount of time to wait between polling for classpath changes.
	spring.devtools.restart.quiet-period=400ms # Amount of quiet time required without any classpath changes before a restart is triggered.
	spring.devtools.restart.trigger-file= # Name of a specific file that, when changed, triggers the restart check. If not specified, any classpath file change triggers the restart.

	# REMOTE DEVTOOLS ({sc-spring-boot-devtools}/autoconfigure/RemoteDevToolsProperties.{sc-ext}[RemoteDevToolsProperties])
	spring.devtools.remote.context-path=/.~~spring-boot!~ # Context path used to handle the remote connection.
	spring.devtools.remote.proxy.host= # The host of the proxy to use to connect to the remote application.
	spring.devtools.remote.proxy.port= # The port of the proxy to use to connect to the remote application.
	spring.devtools.remote.restart.enabled=true # Whether to enable remote restart.
	spring.devtools.remote.secret= # A shared secret required to establish a connection (required to enable remote support).
	spring.devtools.remote.secret-header-name=X-AUTH-TOKEN # HTTP header used to transfer the shared secret.


	# ----------------------------------------
	# TESTING PROPERTIES
	# ----------------------------------------

	spring.test.database.replace=any # Type of existing DataSource to replace.
	spring.test.mockmvc.print=default # MVC Print option.

----<|MERGE_RESOLUTION|>--- conflicted
+++ resolved
@@ -261,19 +261,12 @@
 			127\\.\\d{1,3}\\.\\d{1,3}\\.\\d{1,3}|\\
 			172\\.1[6-9]{1}\\.\\d{1,3}\\.\\d{1,3}|\\
 			172\\.2[0-9]{1}\\.\\d{1,3}\\.\\d{1,3}|\\
-<<<<<<< HEAD
-			172\\.3[0-1]{1}\\.\\d{1,3}\\.\\d{1,3} # Regular expression matching trusted IP addresses.
-	server.tomcat.max-connections=10000 # Maximum number of connections that the server will accept and process at any given time.
-	server.tomcat.max-http-post-size=2MB # Maximum size of the HTTP post content.
-	server.tomcat.max-swallow-size=2MB # Maximum amount of request body to swallow.
-=======
 			172\\.3[0-1]{1}\\.\\d{1,3}\\.\\d{1,3}\\
 			0:0:0:0:0:0:0:1\\
 			::1 # Regular expression that matches proxies that are to be trusted.
 	server.tomcat.max-connections=10000 # Maximum number of connections that the server accepts and processes at any given time
-	server.tomcat.max-http-header-size=0 # Maximum size in bytes of the HTTP message header.
-	server.tomcat.max-http-post-size=2097152 # Maximum size in bytes of the HTTP post content.
->>>>>>> 885948ce
+	server.tomcat.max-http-post-size=2MB # Maximum size of the HTTP post content.
+	server.tomcat.max-swallow-size=2MB # Maximum amount of request body to swallow.
 	server.tomcat.max-threads=200 # Maximum amount of worker threads.
 	server.tomcat.min-spare-threads=10 # Minimum amount of worker threads.
 	server.tomcat.port-header=X-Forwarded-Port # Name of the HTTP header used to override the original port value.
@@ -291,13 +284,8 @@
 	server.undertow.accesslog.prefix=access_log. # Log file name prefix.
 	server.undertow.accesslog.rotate=true # Whether to enable access log rotation.
 	server.undertow.accesslog.suffix=log # Log file name suffix.
-<<<<<<< HEAD
 	server.undertow.buffer-size= # Size of each buffer.
-	server.undertow.direct-buffers= # Allocate buffers outside the Java heap. The default is derived from the maximum amount of memory that is available to the JVM.
-=======
-	server.undertow.buffer-size= # Size of each buffer, in bytes.
 	server.undertow.direct-buffers= # Whether to allocate buffers outside the Java heap. The default is derived from the maximum amount of memory that is available to the JVM.
->>>>>>> 885948ce
 	server.undertow.eager-filter-init=true # Whether servlet filters should be initialized on startup.
 	server.undertow.io-threads= # Number of I/O threads to create for the worker. The default is derived from the number of available processors.
 	server.undertow.max-http-post-size=-1B # Maximum size of the HTTP post content. When the value is -1, the default, the size is unlimited.
