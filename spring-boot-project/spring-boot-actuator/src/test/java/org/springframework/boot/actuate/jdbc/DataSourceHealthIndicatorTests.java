--- conflicted
+++ resolved
@@ -69,29 +69,19 @@
 		this.indicator.setDataSource(this.dataSource);
 		Health health = this.indicator.health();
 		assertThat(health.getStatus()).isEqualTo(Status.UP);
-		assertThat(health.getDetails()).containsOnly(
-				entry("database", "HSQL Database Engine"), entry("result", 1L),
+		assertThat(health.getDetails()).containsOnly(entry("database", "HSQL Database Engine"), entry("result", 1L),
 				entry("validationQuery", DatabaseDriver.HSQLDB.getValidationQuery()));
 	}
 
 	@Test
-<<<<<<< HEAD
 	public void healthIndicatorWithCustomValidationQuery() {
 		String customValidationQuery = "SELECT COUNT(*) from FOO";
-		new JdbcTemplate(this.dataSource)
-				.execute("CREATE TABLE FOO (id INTEGER IDENTITY PRIMARY KEY)");
+		new JdbcTemplate(this.dataSource).execute("CREATE TABLE FOO (id INTEGER IDENTITY PRIMARY KEY)");
 		this.indicator.setDataSource(this.dataSource);
 		this.indicator.setQuery(customValidationQuery);
-=======
-	public void customQuery() {
-		this.indicator.setDataSource(this.dataSource);
-		new JdbcTemplate(this.dataSource).execute("CREATE TABLE FOO (id INTEGER IDENTITY PRIMARY KEY)");
-		this.indicator.setQuery("SELECT COUNT(*) from FOO");
->>>>>>> 24925c3d
 		Health health = this.indicator.health();
 		assertThat(health.getStatus()).isEqualTo(Status.UP);
-		assertThat(health.getDetails()).containsOnly(
-				entry("database", "HSQL Database Engine"), entry("result", 0L),
+		assertThat(health.getDetails()).containsOnly(entry("database", "HSQL Database Engine"), entry("result", 0L),
 				entry("validationQuery", customValidationQuery));
 	}
 
@@ -102,11 +92,9 @@
 		this.indicator.setQuery(invalidValidationQuery);
 		Health health = this.indicator.health();
 		assertThat(health.getStatus()).isEqualTo(Status.DOWN);
-		assertThat(health.getDetails()).contains(
-				entry("database", "HSQL Database Engine"),
+		assertThat(health.getDetails()).contains(entry("database", "HSQL Database Engine"),
 				entry("validationQuery", invalidValidationQuery));
-		assertThat(health.getDetails()).containsOnlyKeys("database", "error",
-				"validationQuery");
+		assertThat(health.getDetails()).containsOnlyKeys("database", "error", "validationQuery");
 	}
 
 	@Test
