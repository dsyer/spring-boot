--- conflicted
+++ resolved
@@ -39,11 +39,8 @@
  * instance.
  *
  * @author Brian Clozel
-<<<<<<< HEAD
  * @author Raheela Aslam
-=======
  * @since 2.0.0
->>>>>>> cfeb0239
  */
 public class SslServerCustomizer implements NettyServerCustomizer {
 
