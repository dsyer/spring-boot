--- conflicted
+++ resolved
@@ -92,20 +92,8 @@
 
 	private final ServerProperties serverProperties;
 
-<<<<<<< HEAD
 	public ErrorMvcAutoConfiguration(ServerProperties serverProperties) {
 		this.serverProperties = serverProperties;
-=======
-	private final DispatcherServletPath dispatcherServletPath;
-
-	private final List<ErrorViewResolver> errorViewResolvers;
-
-	public ErrorMvcAutoConfiguration(ServerProperties serverProperties, DispatcherServletPath dispatcherServletPath,
-			ObjectProvider<ErrorViewResolver> errorViewResolvers) {
-		this.serverProperties = serverProperties;
-		this.dispatcherServletPath = dispatcherServletPath;
-		this.errorViewResolvers = errorViewResolvers.orderedStream().collect(Collectors.toList());
->>>>>>> 24925c3d
 	}
 
 	@Bean
@@ -115,23 +103,15 @@
 	}
 
 	@Bean
-<<<<<<< HEAD
-	@ConditionalOnMissingBean(value = ErrorController.class,
-			search = SearchStrategy.CURRENT)
+	@ConditionalOnMissingBean(value = ErrorController.class, search = SearchStrategy.CURRENT)
 	public BasicErrorController basicErrorController(ErrorAttributes errorAttributes,
 			ObjectProvider<ErrorViewResolver> errorViewResolvers) {
 		return new BasicErrorController(errorAttributes, this.serverProperties.getError(),
 				errorViewResolvers.orderedStream().collect(Collectors.toList()));
-=======
-	@ConditionalOnMissingBean(value = ErrorController.class, search = SearchStrategy.CURRENT)
-	public BasicErrorController basicErrorController(ErrorAttributes errorAttributes) {
-		return new BasicErrorController(errorAttributes, this.serverProperties.getError(), this.errorViewResolvers);
->>>>>>> 24925c3d
 	}
 
 	@Bean
-	public ErrorPageCustomizer errorPageCustomizer(
-			DispatcherServletPath dispatcherServletPath) {
+	public ErrorPageCustomizer errorPageCustomizer(DispatcherServletPath dispatcherServletPath) {
 		return new ErrorPageCustomizer(this.serverProperties, dispatcherServletPath);
 	}
 
@@ -162,14 +142,8 @@
 
 	}
 
-<<<<<<< HEAD
 	@Configuration(proxyBeanMethods = false)
-	@ConditionalOnProperty(prefix = "server.error.whitelabel", name = "enabled",
-			matchIfMissing = true)
-=======
-	@Configuration
 	@ConditionalOnProperty(prefix = "server.error.whitelabel", name = "enabled", matchIfMissing = true)
->>>>>>> 24925c3d
 	@Conditional(ErrorTemplateMissingCondition.class)
 	protected static class WhitelabelErrorViewConfiguration {
 
@@ -217,8 +191,7 @@
 	 */
 	private static class StaticView implements View {
 
-		private static final MediaType TEXT_HTML_UTF8 = new MediaType("text", "html",
-				StandardCharsets.UTF_8);
+		private static final MediaType TEXT_HTML_UTF8 = new MediaType("text", "html", StandardCharsets.UTF_8);
 
 		private static final Log logger = LogFactory.getLog(StaticView.class);
 
