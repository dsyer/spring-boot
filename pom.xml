<?xml version="1.0" encoding="UTF-8"?>
<project xmlns="http://maven.apache.org/POM/4.0.0"
	xmlns:xsi="http://www.w3.org/2001/XMLSchema-instance"
	xsi:schemaLocation="http://maven.apache.org/POM/4.0.0 https://maven.apache.org/xsd/maven-4.0.0.xsd">
	<modelVersion>4.0.0</modelVersion>
	<groupId>org.springframework.boot</groupId>
	<artifactId>spring-boot-build</artifactId>
	<version>${revision}</version>
	<packaging>pom</packaging>
	<name>Spring Boot Build</name>
	<description>Spring Boot Build</description>
	<properties>
		<revision>2.0.10.BUILD-SNAPSHOT</revision>
		<main.basedir>${basedir}</main.basedir>
	</properties>
<<<<<<< HEAD
	<!-- Most elements are in profiles so they are stripped out during maven-flatten -->
=======
	<build>
		<pluginManagement>
			<plugins>
				<plugin>
					<groupId>org.apache.maven.plugins</groupId>
					<artifactId>maven-antrun-plugin</artifactId>
					<version>1.7</version>
				</plugin>
				<plugin>
					<groupId>org.apache.maven.plugins</groupId>
					<artifactId>maven-surefire-plugin</artifactId>
					<version>2.17</version>
				</plugin>
				<plugin>
					<groupId>com.google.code.maven-replacer-plugin</groupId>
					<artifactId>replacer</artifactId>
					<version>1.5.3</version>
				</plugin>
			</plugins>
		</pluginManagement>
	</build>
>>>>>>> fb24b5a6
	<profiles>
		<!-- Default profile for command line build -->
		<profile>
			<id>default</id>
			<activation>
				<property>
					<name>!disable-spring-boot-default-profile</name>
				</property>
			</activation>
			<properties>
				<spring-javaformat.version>0.0.11</spring-javaformat.version>
				<nohttp-checkstyle.version>0.0.1.RELEASE</nohttp-checkstyle.version>
			</properties>
			<build>
				<plugins>
					<plugin>
						<groupId>org.apache.maven.plugins</groupId>
						<artifactId>maven-checkstyle-plugin</artifactId>
						<version>3.0.0</version>
						<dependencies>
							<dependency>
								<groupId>com.puppycrawl.tools</groupId>
								<artifactId>checkstyle</artifactId>
								<version>8.18</version>
							</dependency>
							<dependency>
								<groupId>io.spring.javaformat</groupId>
								<artifactId>spring-javaformat-checkstyle</artifactId>
								<version>${spring-javaformat.version}</version>
							</dependency>
							<dependency>
								<groupId>io.spring.nohttp</groupId>
								<artifactId>nohttp-checkstyle</artifactId>
								<version>${nohttp-checkstyle.version}</version>
							</dependency>
						</dependencies>
						<executions>
							<execution>
								<id>checkstyle-validation</id>
								<phase>validate</phase>
								<configuration>
									<skip>${disable.checks}</skip>
									<configLocation>src/checkstyle/checkstyle.xml</configLocation>
									<suppressionsLocation>src/checkstyle/checkstyle-suppressions.xml</suppressionsLocation>
									<includeTestSourceDirectory>true</includeTestSourceDirectory>
									<propertyExpansion>main.basedir=${main.basedir}</propertyExpansion>
									<sourceDirectories>./</sourceDirectories>
									<includes>**/*</includes>
									<excludes>.git/**/*,target/**/*</excludes>
								</configuration>
								<goals>
									<goal>check</goal>
								</goals>
							</execution>
						</executions>
					</plugin>
					<plugin>
						<groupId>io.spring.javaformat</groupId>
						<artifactId>spring-javaformat-maven-plugin</artifactId>
						<version>${spring-javaformat.version}</version>
						<executions>
							<execution>
								<phase>validate</phase>
								<configuration>
									<skip>${disable.checks}</skip>
								</configuration>
								<goals>
									<goal>validate</goal>
								</goals>
							</execution>
						</executions>
					</plugin>
				</plugins>
			</build>
			<modules>
				<module>spring-boot-project</module>
				<!-- Samples are built via the invoker plugin -->
				<module>spring-boot-samples-invoker</module>
				<module>spring-boot-tests</module>
			</modules>
		</profile>
		<!-- M2E profile to allow easy import into Eclipse -->
		<profile>
			<id>m2e</id>
			<activation>
				<property>
					<name>m2e.version</name>
				</property>
			</activation>
			<modules>
				<module>spring-boot-project</module>
				<module>spring-boot-samples</module>
				<module>spring-boot-tests</module>
			</modules>
		</profile>
		<profile>
			<id>repository</id>
			<activation>
				<property>
					<name>repository</name>
				</property>
			</activation>
			<repositories>
				<repository>
					<id>repository</id>
					<url>${repository}</url>
					<snapshots>
						<enabled>true</enabled>
					</snapshots>
				</repository>
			</repositories>
			<pluginRepositories>
				<pluginRepository>
					<id>repository</id>
					<url>${repository}</url>
					<snapshots>
						<enabled>true</enabled>
					</snapshots>
				</pluginRepository>
			</pluginRepositories>
		</profile>
	</profiles>
	<repositories>
		<!-- Repositories to allow snapshot and milestone BOM imports during development.
			This section is stripped by the flatten plugin during install/deploy. -->
		<repository>
			<id>central</id>
			<url>https://repo.maven.apache.org/maven2</url>
			<snapshots>
				<enabled>false</enabled>
			</snapshots>
		</repository>
		<repository>
			<id>spring-milestone</id>
			<name>Spring Milestone</name>
			<url>https://repo.spring.io/milestone</url>
			<snapshots>
				<enabled>false</enabled>
			</snapshots>
		</repository>
		<repository>
			<id>spring-snapshot</id>
			<name>Spring Snapshot</name>
			<url>https://repo.spring.io/snapshot</url>
			<snapshots>
				<enabled>true</enabled>
			</snapshots>
		</repository>
		<repository>
			<id>rabbit-milestone</id>
			<name>Rabbit Milestone</name>
			<url>https://dl.bintray.com/rabbitmq/maven-milestones</url>
			<snapshots>
				<enabled>false</enabled>
			</snapshots>
		</repository>
	</repositories>
	<pluginRepositories>
		<pluginRepository>
			<id>central</id>
			<url>https://repo.maven.apache.org/maven2</url>
			<snapshots>
				<enabled>false</enabled>
			</snapshots>
		</pluginRepository>
		<pluginRepository>
			<id>spring-milestone</id>
			<name>Spring Milestone</name>
			<url>https://repo.spring.io/milestone</url>
			<snapshots>
				<enabled>false</enabled>
			</snapshots>
		</pluginRepository>
		<pluginRepository>
			<id>spring-snapshot</id>
			<name>Spring Snapshot</name>
			<url>https://repo.spring.io/snapshot</url>
			<snapshots>
				<enabled>true</enabled>
			</snapshots>
		</pluginRepository>
	</pluginRepositories>
	<build>
		<pluginManagement>
			<plugins>
				<!--This plugin's configuration is used to store Eclipse m2e settings
					only. It has no influence on the Maven build itself. -->
				<plugin>
					<groupId>org.eclipse.m2e</groupId>
					<artifactId>lifecycle-mapping</artifactId>
					<version>1.0.0</version>
					<configuration>
						<lifecycleMappingMetadata>
							<pluginExecutions>
								<pluginExecution>
									<pluginExecutionFilter>
										<groupId>
											org.jetbrains.kotlin
										</groupId>
										<artifactId>
											kotlin-maven-plugin
										</artifactId>
										<versionRange>
											[1.1.51,)
										</versionRange>
										<goals>
											<goal>compile</goal>
											<goal>test-compile</goal>
										</goals>
									</pluginExecutionFilter>
									<action>
										<ignore></ignore>
									</action>
								</pluginExecution>
							</pluginExecutions>
						</lifecycleMappingMetadata>
					</configuration>
				</plugin>
			</plugins>
		</pluginManagement>
	</build>
</project><|MERGE_RESOLUTION|>--- conflicted
+++ resolved
@@ -13,31 +13,7 @@
 		<revision>2.0.10.BUILD-SNAPSHOT</revision>
 		<main.basedir>${basedir}</main.basedir>
 	</properties>
-<<<<<<< HEAD
 	<!-- Most elements are in profiles so they are stripped out during maven-flatten -->
-=======
-	<build>
-		<pluginManagement>
-			<plugins>
-				<plugin>
-					<groupId>org.apache.maven.plugins</groupId>
-					<artifactId>maven-antrun-plugin</artifactId>
-					<version>1.7</version>
-				</plugin>
-				<plugin>
-					<groupId>org.apache.maven.plugins</groupId>
-					<artifactId>maven-surefire-plugin</artifactId>
-					<version>2.17</version>
-				</plugin>
-				<plugin>
-					<groupId>com.google.code.maven-replacer-plugin</groupId>
-					<artifactId>replacer</artifactId>
-					<version>1.5.3</version>
-				</plugin>
-			</plugins>
-		</pluginManagement>
-	</build>
->>>>>>> fb24b5a6
 	<profiles>
 		<!-- Default profile for command line build -->
 		<profile>
@@ -84,13 +60,27 @@
 									<suppressionsLocation>src/checkstyle/checkstyle-suppressions.xml</suppressionsLocation>
 									<includeTestSourceDirectory>true</includeTestSourceDirectory>
 									<propertyExpansion>main.basedir=${main.basedir}</propertyExpansion>
-									<sourceDirectories>./</sourceDirectories>
-									<includes>**/*</includes>
-									<excludes>.git/**/*,target/**/*</excludes>
 								</configuration>
 								<goals>
 									<goal>check</goal>
 								</goals>
+							</execution>
+							<execution>
+								<id>nohttp-checkstyle-validation</id>
+								<phase>validate</phase>
+								<configuration>
+									<skip>${disable.checks}</skip>
+									<configLocation>src/checkstyle/nohttp-checkstyle.xml</configLocation>
+									<suppressionsLocation>src/checkstyle/nohttp-checkstyle-suppressions.xml</suppressionsLocation>
+									<propertyExpansion>main.basedir=${main.basedir}</propertyExpansion>
+									<sourceDirectories>${basedir}</sourceDirectories>
+									<includes>**/*</includes>
+									<excludes>.git/**/*,target/**/,**/.flattened-pom.xml</excludes>
+								</configuration>
+								<goals>
+									<goal>check</goal>
+								</goals>
+								<inherited>false</inherited>
 							</execution>
 						</executions>
 					</plugin>
